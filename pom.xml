--- conflicted
+++ resolved
@@ -78,7 +78,324 @@
         <basepom.test.reuse-vm>true</basepom.test.reuse-vm>
         <basepom.test.timeout>240</basepom.test.timeout>
 
-<<<<<<< HEAD
+        <dep.antlr.version>3.4</dep.antlr.version>
+        <dep.dokka.version>0.9.16</dep.dokka.version>
+        <dep.jetbrainsAnnotations.version>13.0</dep.jetbrainsAnnotations.version>
+        <dep.kotlin.version>1.2.31</dep.kotlin.version>
+        <dep.slf4j.version>1.7.25</dep.slf4j.version>
+        <dep.spring.version>4.2.4.RELEASE</dep.spring.version>
+        <findbugs.version>3.0.1</findbugs.version>
+        <kotlin.compiler.jvmTarget>1.8</kotlin.compiler.jvmTarget>
+        <project.build.targetJdk>1.8</project.build.targetJdk>
+    </properties>
+
+    <dependencyManagement>
+        <dependencies>
+            <dependency>
+                <groupId>org.jdbi</groupId>
+                <artifactId>jdbi3-core</artifactId>
+                <version>${project.version}</version>
+            </dependency>
+            <dependency>
+                <groupId>org.jdbi</groupId>
+                <artifactId>jdbi3-core</artifactId>
+                <version>${project.version}</version>
+                <classifier>tests</classifier>
+            </dependency>
+
+            <dependency>
+                <groupId>org.jdbi</groupId>
+                <artifactId>jdbi3-guava</artifactId>
+                <version>${project.version}</version>
+            </dependency>
+            <dependency>
+                <groupId>org.jdbi</groupId>
+                <artifactId>jdbi3-sqlite</artifactId>
+                <version>${project.version}</version>
+            </dependency>
+            <dependency>
+                <groupId>org.jdbi</groupId>
+                <artifactId>jdbi3-jodatime2</artifactId>
+                <version>${project.version}</version>
+            </dependency>
+            <dependency>
+                <groupId>org.jdbi</groupId>
+                <artifactId>jdbi3-jpa</artifactId>
+                <version>${project.version}</version>
+            </dependency>
+            <dependency>
+                <groupId>org.jdbi</groupId>
+                <artifactId>jdbi3-postgres</artifactId>
+                <version>${project.version}</version>
+            </dependency>
+            <dependency>
+                <groupId>org.jdbi</groupId>
+                <artifactId>jdbi3-postgres</artifactId>
+                <version>${project.version}</version>
+                <classifier>tests</classifier>
+            </dependency>
+            <dependency>
+                <groupId>org.jdbi</groupId>
+                <artifactId>jdbi3-spring4</artifactId>
+                <version>${project.version}</version>
+                <exclusions>
+                    <exclusion>
+                        <artifactId>commons-logging</artifactId>
+                        <groupId>commons-logging</groupId>
+                    </exclusion>
+                </exclusions>
+            </dependency>
+            <dependency>
+                <groupId>org.jdbi</groupId>
+                <artifactId>jdbi3-kotlin</artifactId>
+                <version>${project.version}</version>
+            </dependency>
+            <dependency>
+                <groupId>org.jdbi</groupId>
+                <artifactId>jdbi3-kotlin-sqlobject</artifactId>
+                <version>${project.version}</version>
+            </dependency>
+            <dependency>
+                <groupId>org.jdbi</groupId>
+                <artifactId>jdbi3-sqlobject</artifactId>
+                <version>${project.version}</version>
+            </dependency>
+            <dependency>
+                <groupId>org.jdbi</groupId>
+                <artifactId>jdbi3-sqlobject</artifactId>
+                <version>${project.version}</version>
+                <classifier>tests</classifier>
+            </dependency>
+            <dependency>
+                <groupId>org.jdbi</groupId>
+                <artifactId>jdbi3-stringtemplate4</artifactId>
+                <version>${project.version}</version>
+            </dependency>
+            <dependency>
+                <groupId>org.jdbi</groupId>
+                <artifactId>jdbi3-vavr</artifactId>
+                <version>${project.version}</version>
+            </dependency>
+            <dependency>
+                <groupId>org.jdbi</groupId>
+                <artifactId>jdbi3-testing</artifactId>
+                <version>${project.version}</version>
+            </dependency>
+
+            <dependency>
+                <groupId>com.google.guava</groupId>
+                <artifactId>guava</artifactId>
+                <version>21.0</version>
+            </dependency>
+            <dependency>
+                <groupId>io.vavr</groupId>
+                <artifactId>vavr</artifactId>
+                <version>0.9.1</version>
+            </dependency>
+
+            <dependency>
+                <groupId>net.jodah</groupId>
+                <artifactId>expiringmap</artifactId>
+                <version>0.5.6</version>
+            </dependency>
+
+            <dependency>
+                <groupId>org.antlr</groupId>
+                <artifactId>antlr-runtime</artifactId>
+                <version>${dep.antlr.version}</version>
+            </dependency>
+
+            <dependency>
+                <groupId>org.springframework</groupId>
+                <artifactId>spring-jdbc</artifactId>
+                <version>${dep.spring.version}</version>
+                <optional>true</optional>
+            </dependency>
+
+            <dependency>
+                <groupId>org.springframework</groupId>
+                <artifactId>spring-beans</artifactId>
+                <version>${dep.spring.version}</version>
+                <optional>true</optional>
+            </dependency>
+
+            <dependency>
+                <groupId>org.springframework</groupId>
+                <artifactId>spring-tx</artifactId>
+                <version>${dep.spring.version}</version>
+                <optional>true</optional>
+            </dependency>
+
+            <dependency>
+                <groupId>org.springframework</groupId>
+                <artifactId>spring-context</artifactId>
+                <version>${dep.spring.version}</version>
+                <optional>true</optional>
+            </dependency>
+
+            <dependency>
+                <groupId>org.apache.commons</groupId>
+                <artifactId>commons-jexl</artifactId>
+                <version>2.1.1</version>
+                <exclusions>
+                    <exclusion>
+                        <artifactId>commons-logging</artifactId>
+                        <groupId>commons-logging</groupId>
+                    </exclusion>
+                </exclusions>
+            </dependency>
+
+            <dependency>
+                <groupId>org.springframework</groupId>
+                <artifactId>spring-test</artifactId>
+                <version>${dep.spring.version}</version>
+            </dependency>
+
+            <dependency>
+                <groupId>com.h2database</groupId>
+                <artifactId>h2</artifactId>
+                <version>1.3.173</version>
+            </dependency>
+
+            <dependency>
+                <groupId>org.hsqldb</groupId>
+                <artifactId>hsqldb</artifactId>
+                <version>2.3.2</version>
+            </dependency>
+
+            <dependency>
+                <groupId>org.postgresql</groupId>
+                <artifactId>postgresql</artifactId>
+                <version>42.2.2</version>
+            </dependency>
+
+            <dependency>
+                <groupId>com.opentable.components</groupId>
+                <artifactId>otj-pg-embedded</artifactId>
+                <version>0.11.3</version>
+            </dependency>
+
+            <dependency>
+                <groupId>org.slf4j</groupId>
+                <artifactId>slf4j-api</artifactId>
+                <version>${dep.slf4j.version}</version>
+            </dependency>
+            <dependency>
+                <groupId>org.slf4j</groupId>
+                <artifactId>slf4j-simple</artifactId>
+                <version>${dep.slf4j.version}</version>
+            </dependency>
+
+            <dependency>
+                <groupId>junit</groupId>
+                <artifactId>junit</artifactId>
+                <version>4.12</version>
+            </dependency>
+
+            <dependency>
+                <groupId>org.mockito</groupId>
+                <artifactId>mockito-core</artifactId>
+                <version>2.7.5</version>
+            </dependency>
+
+            <dependency>
+                <groupId>org.assertj</groupId>
+                <artifactId>assertj-core</artifactId>
+                <version>3.5.2</version>
+            </dependency>
+
+            <dependency>
+                <groupId>org.assertj</groupId>
+                <artifactId>assertj-guava</artifactId>
+                <version>3.1.0</version>
+            </dependency>
+
+            <dependency>
+                <groupId>org.jetbrains</groupId>
+                <artifactId>annotations</artifactId>
+                <version>${dep.jetbrainsAnnotations.version}</version>
+            </dependency>
+
+            <dependency>
+                <groupId>org.jetbrains.kotlin</groupId>
+                <artifactId>kotlin-stdlib</artifactId>
+                <version>${dep.kotlin.version}</version>
+            </dependency>
+
+            <dependency>
+                <groupId>org.jetbrains.kotlin</groupId>
+                <artifactId>kotlin-reflect</artifactId>
+                <version>${dep.kotlin.version}</version>
+            </dependency>
+
+            <dependency>
+                <groupId>org.jetbrains.kotlin</groupId>
+                <artifactId>kotlin-test</artifactId>
+                <version>${dep.kotlin.version}</version>
+            </dependency>
+
+            <dependency>
+                <groupId>org.jetbrains.kotlin</groupId>
+                <artifactId>kotlin-test-junit</artifactId>
+                <version>${dep.kotlin.version}</version>
+            </dependency>
+
+            <dependency>
+                <groupId>com.nhaarman</groupId>
+                <artifactId>mockito-kotlin</artifactId>
+                <version>1.3.0</version>
+            </dependency>
+
+            <dependency>
+                <groupId>org.xerial</groupId>
+                <artifactId>sqlite-jdbc</artifactId>
+                <version>3.8.11.2</version>
+            </dependency>
+
+            <dependency>
+                <groupId>com.google.code.findbugs</groupId>
+                <artifactId>findbugs-annotations</artifactId>
+                <version>${findbugs.version}</version>
+                <scope>provided</scope>
+                <optional>true</optional>
+            </dependency>
+
+            <dependency>
+                <groupId>com.google.code.findbugs</groupId>
+                <artifactId>jsr305</artifactId>
+                <version>${findbugs.version}</version>
+                <scope>provided</scope>
+                <optional>true</optional>
+            </dependency>
+        </dependencies>
+    </dependencyManagement>
+
+    <dependencies>
+        <dependency>
+            <groupId>org.slf4j</groupId>
+            <artifactId>slf4j-simple</artifactId>
+            <scope>test</scope>
+        </dependency>
+        <dependency>
+            <groupId>junit</groupId>
+            <artifactId>junit</artifactId>
+            <scope>test</scope>
+        </dependency>
+        <dependency>
+            <groupId>org.assertj</groupId>
+            <artifactId>assertj-core</artifactId>
+            <scope>test</scope>
+        </dependency>
+    </dependencies>
+
+    <pluginRepositories>
+        <pluginRepository>
+            <id>jcenter</id>
+            <name>JCenter</name>
+            <url>https://jcenter.bintray.com/</url>
+        </pluginRepository>
+    </pluginRepositories>
+
     <build>
         <pluginManagement>
             <plugins>
@@ -98,373 +415,6 @@
                         <configLocation>/src/build/checkstyle.xml</configLocation>
                         <suppressionsLocation>/src/build/checkstyle-suppress.xml</suppressionsLocation>
                         <sourceDirectories>${project.build.sourceDirectory},${project.build.testSourceDirectory}</sourceDirectories>
-                    </configuration>
-                </plugin>
-                <plugin>
-                    <groupId>org.apache.maven.plugins</groupId>
-                    <artifactId>maven-compiler-plugin</artifactId>
-                    <configuration>
-                        <source>${project.build.targetJdk}</source>
-                        <target>${project.build.targetJdk}</target>
-                    </configuration>
-                </plugin>
-                <plugin>
-                    <groupId>com.mycila</groupId>
-                    <artifactId>license-maven-plugin</artifactId>
-                    <configuration>
-                        <excludes>
-                            <exclude>src/build/*</exclude>
-                        </excludes>
-                    </configuration>
-                </plugin>
-                <plugin>
-                    <groupId>org.jetbrains.dokka</groupId>
-                    <artifactId>dokka-maven-plugin</artifactId>
-                    <version>${dep.dokka.version}</version>
-                    <configuration>
-                        <jdkVersion>8</jdkVersion>
-                    </configuration>
-                </plugin>
-            </plugins>
-        </pluginManagement>
-    </build>
-=======
-        <dep.antlr.version>3.4</dep.antlr.version>
-        <dep.dokka.version>0.9.16</dep.dokka.version>
-        <dep.jetbrainsAnnotations.version>13.0</dep.jetbrainsAnnotations.version>
-        <dep.kotlin.version>1.2.31</dep.kotlin.version>
-        <dep.slf4j.version>1.7.25</dep.slf4j.version>
-        <dep.spring.version>4.2.4.RELEASE</dep.spring.version>
-        <findbugs.version>3.0.1</findbugs.version>
-        <kotlin.compiler.jvmTarget>1.8</kotlin.compiler.jvmTarget>
-        <project.build.targetJdk>1.8</project.build.targetJdk>
-    </properties>
->>>>>>> 604c1e53
-
-    <dependencyManagement>
-        <dependencies>
-            <dependency>
-                <groupId>org.jdbi</groupId>
-                <artifactId>jdbi3-core</artifactId>
-                <version>${project.version}</version>
-            </dependency>
-            <dependency>
-                <groupId>org.jdbi</groupId>
-                <artifactId>jdbi3-core</artifactId>
-                <version>${project.version}</version>
-                <classifier>tests</classifier>
-            </dependency>
-
-            <dependency>
-                <groupId>org.jdbi</groupId>
-                <artifactId>jdbi3-guava</artifactId>
-                <version>${project.version}</version>
-            </dependency>
-            <dependency>
-                <groupId>org.jdbi</groupId>
-                <artifactId>jdbi3-sqlite</artifactId>
-                <version>${project.version}</version>
-            </dependency>
-            <dependency>
-                <groupId>org.jdbi</groupId>
-                <artifactId>jdbi3-jodatime2</artifactId>
-                <version>${project.version}</version>
-            </dependency>
-            <dependency>
-                <groupId>org.jdbi</groupId>
-                <artifactId>jdbi3-jpa</artifactId>
-                <version>${project.version}</version>
-            </dependency>
-            <dependency>
-                <groupId>org.jdbi</groupId>
-                <artifactId>jdbi3-postgres</artifactId>
-                <version>${project.version}</version>
-            </dependency>
-            <dependency>
-                <groupId>org.jdbi</groupId>
-                <artifactId>jdbi3-postgres</artifactId>
-                <version>${project.version}</version>
-                <classifier>tests</classifier>
-            </dependency>
-            <dependency>
-                <groupId>org.jdbi</groupId>
-                <artifactId>jdbi3-spring4</artifactId>
-                <version>${project.version}</version>
-                <exclusions>
-                    <exclusion>
-                        <artifactId>commons-logging</artifactId>
-                        <groupId>commons-logging</groupId>
-                    </exclusion>
-                </exclusions>
-            </dependency>
-            <dependency>
-                <groupId>org.jdbi</groupId>
-                <artifactId>jdbi3-kotlin</artifactId>
-                <version>${project.version}</version>
-            </dependency>
-            <dependency>
-                <groupId>org.jdbi</groupId>
-                <artifactId>jdbi3-kotlin-sqlobject</artifactId>
-                <version>${project.version}</version>
-            </dependency>
-            <dependency>
-                <groupId>org.jdbi</groupId>
-                <artifactId>jdbi3-sqlobject</artifactId>
-                <version>${project.version}</version>
-            </dependency>
-            <dependency>
-                <groupId>org.jdbi</groupId>
-                <artifactId>jdbi3-sqlobject</artifactId>
-                <version>${project.version}</version>
-                <classifier>tests</classifier>
-            </dependency>
-            <dependency>
-                <groupId>org.jdbi</groupId>
-                <artifactId>jdbi3-stringtemplate4</artifactId>
-                <version>${project.version}</version>
-            </dependency>
-            <dependency>
-                <groupId>org.jdbi</groupId>
-                <artifactId>jdbi3-vavr</artifactId>
-                <version>${project.version}</version>
-            </dependency>
-            <dependency>
-                <groupId>org.jdbi</groupId>
-                <artifactId>jdbi3-testing</artifactId>
-                <version>${project.version}</version>
-            </dependency>
-
-            <dependency>
-                <groupId>com.google.guava</groupId>
-                <artifactId>guava</artifactId>
-                <version>21.0</version>
-            </dependency>
-            <dependency>
-                <groupId>io.vavr</groupId>
-                <artifactId>vavr</artifactId>
-                <version>0.9.1</version>
-            </dependency>
-
-            <dependency>
-                <groupId>net.jodah</groupId>
-                <artifactId>expiringmap</artifactId>
-                <version>0.5.6</version>
-            </dependency>
-
-            <dependency>
-                <groupId>org.antlr</groupId>
-                <artifactId>antlr-runtime</artifactId>
-                <version>${dep.antlr.version}</version>
-            </dependency>
-
-            <dependency>
-                <groupId>org.springframework</groupId>
-                <artifactId>spring-jdbc</artifactId>
-                <version>${dep.spring.version}</version>
-                <optional>true</optional>
-            </dependency>
-
-            <dependency>
-                <groupId>org.springframework</groupId>
-                <artifactId>spring-beans</artifactId>
-                <version>${dep.spring.version}</version>
-                <optional>true</optional>
-            </dependency>
-
-            <dependency>
-                <groupId>org.springframework</groupId>
-                <artifactId>spring-tx</artifactId>
-                <version>${dep.spring.version}</version>
-                <optional>true</optional>
-            </dependency>
-
-            <dependency>
-                <groupId>org.springframework</groupId>
-                <artifactId>spring-context</artifactId>
-                <version>${dep.spring.version}</version>
-                <optional>true</optional>
-            </dependency>
-
-            <dependency>
-                <groupId>org.apache.commons</groupId>
-                <artifactId>commons-jexl</artifactId>
-                <version>2.1.1</version>
-                <exclusions>
-                    <exclusion>
-                        <artifactId>commons-logging</artifactId>
-                        <groupId>commons-logging</groupId>
-                    </exclusion>
-                </exclusions>
-            </dependency>
-
-            <dependency>
-                <groupId>org.springframework</groupId>
-                <artifactId>spring-test</artifactId>
-                <version>${dep.spring.version}</version>
-            </dependency>
-
-            <dependency>
-                <groupId>com.h2database</groupId>
-                <artifactId>h2</artifactId>
-                <version>1.3.173</version>
-            </dependency>
-
-            <dependency>
-                <groupId>org.hsqldb</groupId>
-                <artifactId>hsqldb</artifactId>
-                <version>2.3.2</version>
-            </dependency>
-
-            <dependency>
-                <groupId>org.postgresql</groupId>
-                <artifactId>postgresql</artifactId>
-                <version>42.2.2</version>
-            </dependency>
-
-            <dependency>
-                <groupId>com.opentable.components</groupId>
-                <artifactId>otj-pg-embedded</artifactId>
-                <version>0.11.3</version>
-            </dependency>
-
-            <dependency>
-                <groupId>org.slf4j</groupId>
-                <artifactId>slf4j-api</artifactId>
-                <version>${dep.slf4j.version}</version>
-            </dependency>
-            <dependency>
-                <groupId>org.slf4j</groupId>
-                <artifactId>slf4j-simple</artifactId>
-                <version>${dep.slf4j.version}</version>
-            </dependency>
-
-            <dependency>
-                <groupId>junit</groupId>
-                <artifactId>junit</artifactId>
-                <version>4.12</version>
-            </dependency>
-
-            <dependency>
-                <groupId>org.mockito</groupId>
-                <artifactId>mockito-core</artifactId>
-                <version>2.7.5</version>
-            </dependency>
-
-            <dependency>
-                <groupId>org.assertj</groupId>
-                <artifactId>assertj-core</artifactId>
-                <version>3.5.2</version>
-            </dependency>
-
-            <dependency>
-                <groupId>org.assertj</groupId>
-                <artifactId>assertj-guava</artifactId>
-                <version>3.1.0</version>
-            </dependency>
-
-            <dependency>
-                <groupId>org.jetbrains</groupId>
-                <artifactId>annotations</artifactId>
-                <version>${dep.jetbrainsAnnotations.version}</version>
-            </dependency>
-
-            <dependency>
-                <groupId>org.jetbrains.kotlin</groupId>
-                <artifactId>kotlin-stdlib</artifactId>
-                <version>${dep.kotlin.version}</version>
-            </dependency>
-
-            <dependency>
-                <groupId>org.jetbrains.kotlin</groupId>
-                <artifactId>kotlin-reflect</artifactId>
-                <version>${dep.kotlin.version}</version>
-            </dependency>
-
-            <dependency>
-                <groupId>org.jetbrains.kotlin</groupId>
-                <artifactId>kotlin-test</artifactId>
-                <version>${dep.kotlin.version}</version>
-            </dependency>
-
-            <dependency>
-                <groupId>org.jetbrains.kotlin</groupId>
-                <artifactId>kotlin-test-junit</artifactId>
-                <version>${dep.kotlin.version}</version>
-            </dependency>
-
-            <dependency>
-                <groupId>com.nhaarman</groupId>
-                <artifactId>mockito-kotlin</artifactId>
-                <version>1.3.0</version>
-            </dependency>
-
-            <dependency>
-                <groupId>org.xerial</groupId>
-                <artifactId>sqlite-jdbc</artifactId>
-                <version>3.8.11.2</version>
-            </dependency>
-
-            <dependency>
-                <groupId>com.google.code.findbugs</groupId>
-                <artifactId>findbugs-annotations</artifactId>
-                <version>${findbugs.version}</version>
-                <scope>provided</scope>
-                <optional>true</optional>
-            </dependency>
-
-            <dependency>
-                <groupId>com.google.code.findbugs</groupId>
-                <artifactId>jsr305</artifactId>
-                <version>${findbugs.version}</version>
-                <scope>provided</scope>
-                <optional>true</optional>
-            </dependency>
-        </dependencies>
-    </dependencyManagement>
-
-    <dependencies>
-        <dependency>
-            <groupId>org.slf4j</groupId>
-            <artifactId>slf4j-simple</artifactId>
-            <scope>test</scope>
-        </dependency>
-        <dependency>
-            <groupId>junit</groupId>
-            <artifactId>junit</artifactId>
-            <scope>test</scope>
-        </dependency>
-        <dependency>
-            <groupId>org.assertj</groupId>
-            <artifactId>assertj-core</artifactId>
-            <scope>test</scope>
-        </dependency>
-    </dependencies>
-
-    <pluginRepositories>
-        <pluginRepository>
-            <id>jcenter</id>
-            <name>JCenter</name>
-            <url>https://jcenter.bintray.com/</url>
-        </pluginRepository>
-    </pluginRepositories>
-
-    <build>
-        <pluginManagement>
-            <plugins>
-                <plugin>
-                    <groupId>org.apache.maven.plugins</groupId>
-                    <artifactId>maven-release-plugin</artifactId>
-                    <configuration>
-                        <tagNameFormat>v@{project.version}</tagNameFormat>
-                    </configuration>
-                </plugin>
-                <plugin>
-                    <groupId>org.apache.maven.plugins</groupId>
-                    <artifactId>maven-checkstyle-plugin</artifactId>
-                    <inherited>true</inherited>
-                    <configuration>
-                        <configLocation>/src/build/checkstyle.xml</configLocation>
-                        <suppressionsLocation>/src/build/checkstyle-suppress.xml</suppressionsLocation>
                     </configuration>
                 </plugin>
                 <plugin>
