/* Copyright 2004-2005 Brian McCallister
 *
 * Licensed under the Apache License, Version 2.0 (the "License");
 * you may not use this file except in compliance with the License.
 * You may obtain a copy of the License at
 *
 *     http://www.apache.org/licenses/LICENSE-2.0
 *
 * Unless required by applicable law or agreed to in writing, software
 * distributed under the License is distributed on an "AS IS" BASIS,
 * WITHOUT WARRANTIES OR CONDITIONS OF ANY KIND, either express or implied.
 * See the License for the specific language governing permissions and
 * limitations under the License.
 */
package org.skife.jdbi;

import org.skife.jdbi.tweak.ConnectionTransactionHandler;
import org.skife.jdbi.tweak.ScriptLocator;
import org.skife.jdbi.tweak.StatementLocator;
import org.skife.jdbi.tweak.TransactionHandler;
<<<<<<< HEAD
import org.skife.jdbi.unstable.RowMapper;
=======
import org.skife.jdbi.tweak.ChainedScriptLocator;
import org.skife.jdbi.tweak.ClasspathScriptLocator;
import org.skife.jdbi.tweak.FileSystemScriptLocator;
import org.skife.jdbi.tweak.URLScriptLocator;
>>>>>>> bad5ca95
import org.skife.jdbi.unstable.decorator.HandleDecorator;

import javax.naming.InitialContext;
import javax.sql.DataSource;
import java.io.IOException;
import java.sql.Connection;
import java.sql.DriverManager;
import java.sql.SQLException;
import java.util.Collections;
import java.util.HashMap;
import java.util.Map;

/**
 * Entry point for operations. May act as a configured bean, or provide handles
 * via static functions.
 */
public class DBI implements IDBI
{
    private final NamedStatementRepository repository;
    private final ConnectionFactory factory;
    private HandleDecorator handleDecorator = new NullHandleDecorator();
    private TransactionHandler transactionHandler = new ConnectionTransactionHandler();
    private Map globals = new HashMap();
<<<<<<< HEAD
    private RowMapper mapper = new DefaultRowMapper();
=======
    private ScriptLocator scriptLocator = new ChainedScriptLocator(new ScriptLocator[]
            {
                    new ClasspathScriptLocator(),
                    new FileSystemScriptLocator(),
                    new URLScriptLocator()
            });
>>>>>>> bad5ca95

    /**
     * Attempt to auto-configure a DBi instance
     * <p/>
     * It first looks for an <code>org.skife.jdbi.properties-file</code> system property which
     * represents a properties file to be loaded via the classpath. If that is not found, it looks
     * for <code>jdbi.properties</code>, then <code>jdbc.properties</code>, then
     * <code>dbi.properties</code>, then finally <code>database.properties</code> on the classpath.
     * It will use the first it finds and stop looking for others once it finds one.
     * <p/>
     * Once a suitable configuration properties file has been loaded, jDBI will look for various
     * properties used to configure it. There are multiple possible values for each logical
     * property, and the order of preference if it should find multiple is the order listed here:
     * </p>
     * <table>
     * <tr>
     * <td>
     * <ul>
     * <li>jdbi.url</li>
     * <li>jdbc.url</li>
     * <li>connection.string</li>
     * </ul>
     * </td>
     * <td>
     * JDBC Connection URL, ie <code>jdbc:derby:my_database</code>,
     * required
     * </td>
     * </tr>
     * <tr>
     * <td>
     * <ul>
     * <li>jdbi.driver</li>
     * <li>jdbc.driver</li>
     * <li>driver</li>
     * <li>drive</li>
     * </ul>
     * </td>
     * <td>
     * JDBC Driver class name, ie <code>org.apache.derby.jdbc.EmbeddedDriver</code>,
     * required
     * </td>
     * </tr>
     * <tr>
     * <td>
     * <ul>
     * <li>jdbi.username</li>
     * <li>jdbi.user</li>
     * <li>jdbc.username</li>
     * <li>jdbc.user</li>
     * <li>username</li>
     * <li>user</li>
     * </ul>
     * </td>
     * <td>
     * Username to be used when obtaining connections from the database, optional
     * </td>
     * </tr>
     * <tr>
     * <td>
     * <ul>
     * <li>jdbi.password</li>
     * <li>jdbi.pass</li>
     * <li>jdbc.password</li>
     * <li>jdbc.pass</li>
     * <li>password</li>
     * <li>pass</li>
     * </ul>
     * </td>
     * <td>
     * Password to be used when obtaining connections from the database, optional
     * </td>
     * </tr>
     * <tr>
     * <td>
     * <ul>
     * <li>jdbi.handle-decorator-builder</li>
     * <li>jdbc.handle-decorator-builder</li>
     * <li>handle-decorator-builder</li>
     * </ul>
     * </td>
     * <td>
     * <b>Unstable Feature</b> class name of a <code>HandleDecorator</code>
     * to be used to decorate <code>Handle</code> instances obtained from the
     * <code>DBI</code> instance instantiated. This feature is functionally stable,
     * but the specific api may change somewhat while it remains offically unstable.
     * Please read the notes regarding the <code>org.skife.jdbi.unstable</code> package
     * before using this. Optional.
     * </td>
     * </tr>
     * <tr>
     * <td>
     * <ul>
     * <li>jdbi.transaction-handler</li>
     * <li>jdbc.transaction-handler</li>
     * <li>transaction-handler</li>
     * </ul>
     * </td>
     * <td>
     * <b>OPTIONAL</b> class name of a <code>TransactionHandler</code> which should
     * be used to override default transaction handling. Must supply a no-arg constructor. Optional.
     * </td>
     * </tr>
     * <tr>
     * <td>
     * <ul>
     * <li>jdbi.row-mapper</li>
     * <li>jdbc.row-mapper</li>
     * <li>row-mapper</li>
     * </ul>
     * </td>
     * <td>
     * <b>OPTIONAL</b> <b>Unstable Feature</b> class name of a <code>RowMapper</code> which should
     * be used to override default row mapping facility. Optional.
     * </td>
     * </tr>
     * <tr>
     * <td>
     * <ul>
     * <li>jdbi.statement-locator</li>
     * <li>jdbc.statement-locator</li>
     * <li>statement-locator</li>
     * </ul>
     * </td>
     * <td>
     * <b>OPTIONAL</b> class name of a <code>StatementLocator</code> which should
     * be used to override default (cached from classpath) external sql statement locating. Optional.
     * </td>
     * </tr>
     * </table>
     *
     * @throws IOException on error loading jdbi.properties
     * @throws DBIError    if the properties file exists but is invalid
     */
    public DBI() throws IOException
    {
        repository = new NamedStatementRepository();
        final AutoConfigurator auto = new AutoConfigurator();
        factory = auto.getConnectionFactory();
        try
        {
            final HandleDecorator d = auto.getHandleDecoratorBuilder();
            if (d != null)
            {
                handleDecorator = d;
            }
            final TransactionHandler h = auto.getTransactionHandler();
            if (h != null)
            {
                transactionHandler = h;
            }
            final StatementLocator l = auto.getStatementLocator();
            if (l != null)
            {
                repository.setLocator(l);
            }
            final RowMapper m = auto.getRowMapper();
            if (m != null)
            {
                this.setRowMapper(mapper);
            }
        }
        catch (Exception e)
        {
            throw new DBIError("Unable to instantiate handle decorator builder :" + e.getMessage(), e);
        }
    }

    /**
     * If <code>wombat</code> begins "jdbc:" the string will be treated as a jdbc driver
     * otherwise it will be used as the key for a jndi lookup to findInternal a <code>DataSrouce</code>.
     * If neither works, will throw a <code>DBIError</code>
     *
     * @param wombat jdbc connection string or jndi lookup
     * @throws DBIError if anything untoward happens.
     */
    public DBI(final String wombat)
    {
        repository = new NamedStatementRepository();
        if (wombat.startsWith("jdbc:"))
        {
            factory = new ConnectionFactory()
            {
                public Connection getConnection() throws SQLException
                {
                    return DriverManager.getConnection(wombat);
                }
            };
        }
        else
        {
            try
            {
                final InitialContext ctx = new InitialContext();
                final DataSource source = (DataSource) ctx.lookup(wombat);
                this.factory = new ConnectionFactory()
                {
                    public Connection getConnection() throws SQLException
                    {
                        return source.getConnection();
                    }
                };
            }
            catch (Exception e)
            {
                throw new DBIError("connection string is not a jdbc connection string, not a valid " +
                                   "jndi lookup wombat to a DataSource instance: [" + wombat + "]");
            }
        }
    }

    /**
     * If <code>wombat</code> begins "jdbc:" the string will be treated as a jdbc driver
     * otherwise it will be used as the key for a jndi lookup to findInternal a <code>DataSrouce</code>.
     * If neither works, will throw a <code>DBIError</code>
     *
     * @param wombat jdbc connection string or jndi lookup
     * @param name   username for grabbing connections
     * @param pass   password for grabbing connections
     * @throws DBIError if anything untoward happens.
     */
    public DBI(final String wombat, final String name, final String pass)
    {
        repository = new NamedStatementRepository();
        if (wombat.startsWith("jdbc:"))
        {
            factory = new ConnectionFactory()
            {
                public Connection getConnection() throws SQLException
                {
                    return DriverManager.getConnection(wombat, name, pass);
                }
            };
        }
        else
        {
            try
            {
                final InitialContext ctx = new InitialContext();
                final DataSource source = (DataSource) ctx.lookup(wombat);
                this.factory = new ConnectionFactory()
                {
                    public Connection getConnection() throws SQLException
                    {
                        return source.getConnection(name, pass);
                    }
                };
            }
            catch (Exception e)
            {
                throw new DBIError("connection string is not a jdbc connection string, not a valid " +
                                   "jndi lookup wombat to a DataSource instance: [" + wombat + "]");
            }
        }
    }

    /**
     * Obtain a new DBI instance
     *
     * @param source DataSource provided by client
     */
    public DBI(final DataSource source)
    {
        this(new ConnectionFactory()
        {
            public Connection getConnection() throws SQLException
            {
                return source.getConnection();
            }
        });
    }

    /**
     * Obtain a new DBI instance
     *
     * @param source DataSource provided by client
     * @param name   jdbc username
     * @param pass   jdbc user password
     */
    public DBI(final DataSource source, final String name, final String pass)
    {
        this(new ConnectionFactory()
        {
            public Connection getConnection() throws SQLException
            {
                return source.getConnection(name, pass);
            }
        });
    }

    /**
     * Use a custom implementation of <code>ConnectionFactory</code> to obtain
     * JDBC connections for handles created by this DBI
     */
    public DBI(ConnectionFactory factory)
    {
        this.repository = new NamedStatementRepository();
        this.factory = factory;
    }

    /**
     * Obtain a map containing globally set named parameter values. All handles obtained
     * from this DBI instance will use these named parameters.
     * <p/>
     * Named parameters added to a handle will not be added to the DBI globals, and DBI globals added
     * after a handle is opened will not be added to the already open handles.
     */
    public Map getGlobalParameters()
    {
        return globals;
    }

    /* Operational methods */

    /**
     * Obtain a new Handle instance
     *
     * @return an open Handle
     * @throws DBIException
     */
    public Handle open() throws DBIException
    {
        try
        {
            return handleDecorator.decorate(this, new ConnectionHandle(factory.getConnection(),
                                                                       repository,
                                                                       transactionHandler,
                                                                       globals,
<<<<<<< HEAD
                                                                       mapper));
=======
                                                                       scriptLocator));
>>>>>>> bad5ca95
        }
        catch (SQLException e)
        {
            throw new DBIException("Unable to obtain JDBC Connection: " + e.getMessage(), e);
        }
    }

    /**
     * Execute the callback with an open handle, closing, and cleaning up resources,
     * after the callback exits or excepts
     *
     * @throws DBIException if exception is thrown from the callback, or
     *                      an exception occurs with the database
     * @throws DBIError     if an Error is thrown from the callback
     */
    public void open(HandleCallback callback) throws DBIException
    {
        Handle handle = null;
        try
        {
            handle = this.open();
            callback.withHandle(handle);
        }
        catch (DBIException e)
        {
            if (handle != null)
            {
                if (handle.isInTransaction())
                {
                    handle.rollback();
                }
            }
            throw e;
        }
        catch (Exception e)
        {
            if (handle != null)
            {
                if (handle.isInTransaction())
                {
                    handle.rollback();
                }
            }
            throw new DBIException("Exception thrown from callback, see nested exception", e);
        }
        catch (Error e)
        {
            if (handle != null)
            {
                if (handle.isInTransaction())
                {
                    handle.rollback();
                }
            }
            throw new DBIError("Error thrown from callback, see wrapped error", e);
        }
        finally
        {
            if (handle != null)
            {
                if (handle.isOpen())
                {
                    if (handle.isInTransaction())
                    {
                        handle.commit();
                    }
                    handle.close();
                }
            }
        }
    }

    /**
     * Obtain an unmodifiable map of all the named statements known to this
     * DBI instance.
     */
    public Map getNamedStatements()
    {
        return Collections.unmodifiableMap(new HashMap(repository.getStore()));
    }

    /**
     * Prepared a named sql statement
     *
     * @param name      name to issue query under
     * @param statement sql string to use as query
     * @throws DBIException if there is a problem preparing the statement
     */
    public void name(final String name, final String statement) throws DBIException
    {
        Handle handle = null;
        try
        {
            handle = this.open();
            handle.name(name, statement);
        }
        finally
        {
            if (handle != null) handle.close();
        }
    }

    /**
     * Eagerly load a named query from the filesystem. The name will be <code>name</code>
     * and it will look for a file named <code>[name].sql</code> in the classpath which
     * contains a single sql statement.
     *
     * @param name name of query to load, such as "foo" which will be store din foo.sql
     * @throws IOException
     */
    public void load(final String name) throws DBIException, IOException
    {
        Handle handle = null;
        try
        {
            handle = this.open();
            handle.load(name);
        }
        finally
        {
            if (handle != null) handle.close();
        }
    }

    /**
     * Specify a non-standard <code>TransactionHandler</code> which should be
     * used for all <code>Handle</code> instances created from this dbi.
     * <p/>
     * The default handler, if you specify none, will explicitely manage
     * transactions on the underlying JDBC connection.
     *
     * @see org.skife.jdbi.tweak.ConnectionTransactionHandler
     * @see org.skife.jdbi.tweak.CMTConnectionTransactionHandler
     */
    public void setTransactionHandler(TransactionHandler handler)
    {
        this.transactionHandler = handler;
    }

    /**
     * Specify a non-standard statement locator.
     *
     * @param locator used to find externalized sql
     */
    public void setStatementLocator(StatementLocator locator)
    {
        this.repository.setLocator(locator);
    }

    /**
     * Specify a decorator builder to decorate all handles created by this DBI instance
     */
    public void setHandleDecorator(HandleDecorator builder)
    {
        this.handleDecorator = builder;
    }

    /**
<<<<<<< HEAD
     * Specify a row mapper to be used for all handles obtained from this DBI instance
     */
    public void setRowMapper(RowMapper mapper)
    {
        this.mapper = mapper;
=======
     * Specify a script locator which will be used when the {@link Handle#script(String)} method
     * is used for handles created from this DBI instance.
     * <p>
     * The default script locater uses a {@link ChainedScriptLocator} which first attempts a
     * {@link ClasspathScriptLocator}, then {@link FileSystemScriptLocator}, then finally a
     * {@link URLScriptLocator}.
     */
    public void setScriptLocator(ScriptLocator locator)
    {
        this.scriptLocator = locator;
>>>>>>> bad5ca95
    }

    /**
     * Obtain a handle directly from a datasource
     */
    public static Handle open(final String connString) throws DBIException
    {
        return new DBI(connString).open();
    }

    /**
     * Obtain a handle directly from a datasource
     */
    public static Handle open(final String wombat, final String name, final String pass) throws DBIException
    {
        return new DBI(wombat, name, pass).open();
    }

    public static Handle open(final DataSource source) throws DBIException
    {
        return new DBI(source).open();
    }

    /**
     * Obtain a handle directly from a datasource
     */
    public static Handle open(final DataSource source, final String name, final String pass) throws DBIException
    {
        return new DBI(source, name, pass).open();
    }

    /**
     * Execute <code>callback</code> with an opened handle, closing the handle, and cleaning
     * up resources when the callback finishes.
     */
    public static void open(final String connString, final HandleCallback callback) throws DBIException
    {
        new DBI(connString).open(callback);
    }

    /**
     * Execute <code>callback</code> with an opened handle, closing the handle, and cleaning
     * up resources when the callback finishes.
     */
    public static void open(final String wombat,
                            final String name,
                            final String pass,
                            final HandleCallback callback) throws DBIException
    {
        new DBI(wombat, name, pass).open(callback);
    }

    /**
     * Execute <code>callback</code> with an opened handle, closing the handle, and cleaning
     * up resources when the callback finishes.
     */
    public static void open(final DataSource source, final HandleCallback callback) throws DBIException
    {
        new DBI(source).open(callback);
    }

    /**
     * Execute <code>callback</code> with an opened handle, closing the handle, and cleaning
     * up resources when the callback finishes.
     */
    public static void open(final DataSource source,
                            final String name,
                            final String pass,
                            final HandleCallback callback) throws DBIException
    {
        new DBI(source, name, pass).open(callback);
    }
}<|MERGE_RESOLUTION|>--- conflicted
+++ resolved
@@ -18,14 +18,10 @@
 import org.skife.jdbi.tweak.ScriptLocator;
 import org.skife.jdbi.tweak.StatementLocator;
 import org.skife.jdbi.tweak.TransactionHandler;
-<<<<<<< HEAD
-import org.skife.jdbi.unstable.RowMapper;
-=======
 import org.skife.jdbi.tweak.ChainedScriptLocator;
 import org.skife.jdbi.tweak.ClasspathScriptLocator;
 import org.skife.jdbi.tweak.FileSystemScriptLocator;
 import org.skife.jdbi.tweak.URLScriptLocator;
->>>>>>> bad5ca95
 import org.skife.jdbi.unstable.decorator.HandleDecorator;
 
 import javax.naming.InitialContext;
@@ -49,16 +45,12 @@
     private HandleDecorator handleDecorator = new NullHandleDecorator();
     private TransactionHandler transactionHandler = new ConnectionTransactionHandler();
     private Map globals = new HashMap();
-<<<<<<< HEAD
-    private RowMapper mapper = new DefaultRowMapper();
-=======
     private ScriptLocator scriptLocator = new ChainedScriptLocator(new ScriptLocator[]
             {
                     new ClasspathScriptLocator(),
                     new FileSystemScriptLocator(),
                     new URLScriptLocator()
             });
->>>>>>> bad5ca95
 
     /**
      * Attempt to auto-configure a DBi instance
@@ -164,19 +156,6 @@
      * <tr>
      * <td>
      * <ul>
-     * <li>jdbi.row-mapper</li>
-     * <li>jdbc.row-mapper</li>
-     * <li>row-mapper</li>
-     * </ul>
-     * </td>
-     * <td>
-     * <b>OPTIONAL</b> <b>Unstable Feature</b> class name of a <code>RowMapper</code> which should
-     * be used to override default row mapping facility. Optional.
-     * </td>
-     * </tr>
-     * <tr>
-     * <td>
-     * <ul>
      * <li>jdbi.statement-locator</li>
      * <li>jdbc.statement-locator</li>
      * <li>statement-locator</li>
@@ -213,11 +192,6 @@
             if (l != null)
             {
                 repository.setLocator(l);
-            }
-            final RowMapper m = auto.getRowMapper();
-            if (m != null)
-            {
-                this.setRowMapper(mapper);
             }
         }
         catch (Exception e)
@@ -386,11 +360,7 @@
                                                                        repository,
                                                                        transactionHandler,
                                                                        globals,
-<<<<<<< HEAD
-                                                                       mapper));
-=======
                                                                        scriptLocator));
->>>>>>> bad5ca95
         }
         catch (SQLException e)
         {
@@ -549,13 +519,6 @@
     }
 
     /**
-<<<<<<< HEAD
-     * Specify a row mapper to be used for all handles obtained from this DBI instance
-     */
-    public void setRowMapper(RowMapper mapper)
-    {
-        this.mapper = mapper;
-=======
      * Specify a script locator which will be used when the {@link Handle#script(String)} method
      * is used for handles created from this DBI instance.
      * <p>
@@ -566,7 +529,6 @@
     public void setScriptLocator(ScriptLocator locator)
     {
         this.scriptLocator = locator;
->>>>>>> bad5ca95
     }
 
     /**
