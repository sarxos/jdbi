--- conflicted
+++ resolved
@@ -70,20 +70,6 @@
             return (stmt, arg) -> {
                 if (arg == null || IterableLike.isEmpty(arg)) {
                     switch (bindList.onEmpty()) {
-<<<<<<< HEAD
-                        case VOID:
-                            stmt.define(name, "");
-                            return;
-                        case NULL:
-                            stmt.define(name, "null");
-                            return;
-                        case THROW:
-                            throw new IllegalArgumentException(arg == null
-                                    ? "argument is null; null was explicitly forbidden on this instance of BindList"
-                                    : "argument is empty; emptiness was explicitly forbidden on this instance of BindList");
-                        default:
-                            throw new IllegalStateException(EmptyHandling.valueNotHandledMessage);
-=======
                     case VOID:
                         stmt.define(name, "");
                         return;
@@ -96,7 +82,6 @@
                                 : "argument is empty; emptiness was explicitly forbidden on this instance of BindList");
                     default:
                         throw new IllegalStateException(EmptyHandling.valueNotHandledMessage);
->>>>>>> d2bd7253
                     }
                 }
 
