/*
 * Licensed under the Apache License, Version 2.0 (the "License");
 * you may not use this file except in compliance with the License.
 * You may obtain a copy of the License at
 *
 * http://www.apache.org/licenses/LICENSE-2.0
 *
 * Unless required by applicable law or agreed to in writing, software
 * distributed under the License is distributed on an "AS IS" BASIS,
 * WITHOUT WARRANTIES OR CONDITIONS OF ANY KIND, either express or implied.
 * See the License for the specific language governing permissions and
 * limitations under the License.
 */
package org.jdbi.v3.core.qualifier;

import static java.util.Collections.emptySet;
import static java.util.stream.Collectors.toList;

import java.lang.annotation.Annotation;
import java.lang.reflect.Type;
import java.util.Arrays;
import java.util.Collection;
import java.util.Collections;
import java.util.HashSet;
import java.util.Objects;
import java.util.Optional;
import java.util.Set;
import java.util.function.Function;
import org.jdbi.v3.core.generic.GenericType;
import org.jdbi.v3.core.internal.AnnotationFactory;
import org.jdbi.v3.meta.Beta;

/**
 * A {@link java.lang.reflect.Type} qualified by a set of qualifier objects. Two qualified types are equal to each other
 * if their {@link #getType()} and {@link #getQualifiers()} properties are equal.
 */
@Beta
public final class QualifiedType {
    private final Type type;
    private final Set<Annotation> qualifiers;

    /**
     * Creates a QualifiedType for {@code type} with no qualifiers. In practice, the returned object is treated the same
     * as using {@code type} raw.
     *
     * @param type the unqualified type
     * @return the unqualified QualifiedType
     */
    public static QualifiedType of(Type type) {
<<<<<<< HEAD
        return new QualifiedType(
            type,
            Collections.emptySet());
    }

    /**
     * Creates a QualifiedType for {@code type} with the given qualifier.
     *
     * @param type the type
     * @param qualifier the single qualifier
     * @return the QualifiedType
     */
    public static QualifiedType of(Type type, Annotation qualifier) {
        return new QualifiedType(
            type,
            Collections.singleton(qualifier));
    }

    /**
     * Creates a QualifiedType for {@code type} with the given qualifiers.
     *
     * @param type the type
     * @param qualifiers the qualifiers
     * @return the QualifiedType
     */
    public static QualifiedType of(Type type, Annotation... qualifiers) {
        return of(type, Arrays.asList(qualifiers));
    }

    /**
     * Creates a QualifiedType for {@code type} with the given qualifiers.
     *
     * @param type the type
     * @param qualifiers the qualifiers
     * @return the QualifiedType
     */
    public static QualifiedType of(Type type, Collection<? extends Annotation> qualifiers) {
        return new QualifiedType(
            type,
            Collections.unmodifiableSet(new HashSet<>(qualifiers)));
=======
        return new QualifiedType(type, emptySet());
>>>>>>> c024aff0
    }

    /**
     * Creates a QualifiedType for {@code type} with no qualifiers. In practice, the returned object is treated the same
     * as using {@code type} raw.
     *
     * @param type the unqualified generic type
     * @return the unqualified QualifiedType
     */
    public static QualifiedType of(GenericType<?> type) {
        return of(type.getType());
    }

<<<<<<< HEAD
    /**
     * Creates a QualifiedType for {@code type} with the given qualifier.
     *
     * @param type the type
     * @param qualifier the single qualifier
     * @return the QualifiedType
     */
    public static QualifiedType of(GenericType<?> type, Annotation qualifier) {
        return QualifiedType.of(type.getType(), qualifier);
    }

    /**
     * Creates a QualifiedType for {@code type} with the given qualifiers.
     *
     * @param type the type
     * @param qualifiers the qualifiers
     * @return the QualifiedType
=======
    private QualifiedType(Type type, Set<Annotation> qualifiers) {
        this.type = type;
        this.qualifiers = qualifiers;
    }

    /**
     * Returns a QualifiedType that has the same type as this instance, but with the given qualifiers.
     *
     * @param qualifiers the qualifiers for the new qualified type.
>>>>>>> c024aff0
     */
    public QualifiedType with(Annotation... qualifiers) {
        return with(Arrays.asList(qualifiers));
    }

    /**
<<<<<<< HEAD
     * Creates a QualifiedType for {@code type} with the given qualifiers.
     *
     * @param type the type
     * @param qualifiers the qualifiers
     * @return the QualifiedType
=======
     * Returns a QualifiedType that has the same type as this instance, but with the given qualifiers.
     *
     * @param qualifiers the qualifiers for the new qualified type.
     * @throws IllegalArgumentException if any of the given qualifier types have annotation attributes.
>>>>>>> c024aff0
     */
    public QualifiedType with(Class<? extends Annotation>... qualifiers) {
        return with(Arrays.stream(qualifiers).map(AnnotationFactory::create).collect(toList()));
    }

    /**
     * Returns a QualifiedType that has the same type as this instance, but with the given qualifiers.
     *
     * @param qualifiers the qualifiers for the new qualified type.
     */
    public QualifiedType with(Collection<? extends Annotation> qualifiers) {
        return new QualifiedType(type, Collections.unmodifiableSet(new HashSet<>(qualifiers)));
    }

    /**
     * @return the type being qualified
     */
    public Type getType() {
        return type;
    }

    /**
     * @return the type qualifiers.
     */
    public Set<Annotation> getQualifiers() {
        return qualifiers;
    }

    /**
     * Apply the provided mapping function to the type, and if non-empty is returned,
     * return an {@code Optional<QualifiedType>} with the returned type, and the same
     * qualifiers as this instance.
     *
     * @param mapper a mapping function to apply to the type
     * @return an optional qualified type with the mapped type and the same qualifiers
     */
    public Optional<QualifiedType> mapType(Function<Type, Optional<Type>> mapper) {
        return mapper.apply(type).map(mappedType -> new QualifiedType(mappedType, qualifiers));
    }

    @Override
    public boolean equals(Object o) {
        if (this == o) {
            return true;
        }
        if (o == null || getClass() != o.getClass()) {
            return false;
        }
        QualifiedType that = (QualifiedType) o;
        return Objects.equals(type, that.type)
            && Objects.equals(qualifiers, that.qualifiers);
    }

    @Override
    public int hashCode() {
        return Objects.hash(type, qualifiers);
    }

    @Override
    public String toString() {
        StringBuilder builder = new StringBuilder();
        qualifiers.forEach(qualifier -> builder.append(qualifier).append(" "));
        builder.append(type.getTypeName());
        return builder.toString();
    }
}<|MERGE_RESOLUTION|>--- conflicted
+++ resolved
@@ -13,9 +13,6 @@
  */
 package org.jdbi.v3.core.qualifier;
 
-import static java.util.Collections.emptySet;
-import static java.util.stream.Collectors.toList;
-
 import java.lang.annotation.Annotation;
 import java.lang.reflect.Type;
 import java.util.Arrays;
@@ -26,9 +23,13 @@
 import java.util.Optional;
 import java.util.Set;
 import java.util.function.Function;
+
 import org.jdbi.v3.core.generic.GenericType;
 import org.jdbi.v3.core.internal.AnnotationFactory;
 import org.jdbi.v3.meta.Beta;
+
+import static java.util.Collections.emptySet;
+import static java.util.stream.Collectors.toList;
 
 /**
  * A {@link java.lang.reflect.Type} qualified by a set of qualifier objects. Two qualified types are equal to each other
@@ -47,50 +48,7 @@
      * @return the unqualified QualifiedType
      */
     public static QualifiedType of(Type type) {
-<<<<<<< HEAD
-        return new QualifiedType(
-            type,
-            Collections.emptySet());
-    }
-
-    /**
-     * Creates a QualifiedType for {@code type} with the given qualifier.
-     *
-     * @param type the type
-     * @param qualifier the single qualifier
-     * @return the QualifiedType
-     */
-    public static QualifiedType of(Type type, Annotation qualifier) {
-        return new QualifiedType(
-            type,
-            Collections.singleton(qualifier));
-    }
-
-    /**
-     * Creates a QualifiedType for {@code type} with the given qualifiers.
-     *
-     * @param type the type
-     * @param qualifiers the qualifiers
-     * @return the QualifiedType
-     */
-    public static QualifiedType of(Type type, Annotation... qualifiers) {
-        return of(type, Arrays.asList(qualifiers));
-    }
-
-    /**
-     * Creates a QualifiedType for {@code type} with the given qualifiers.
-     *
-     * @param type the type
-     * @param qualifiers the qualifiers
-     * @return the QualifiedType
-     */
-    public static QualifiedType of(Type type, Collection<? extends Annotation> qualifiers) {
-        return new QualifiedType(
-            type,
-            Collections.unmodifiableSet(new HashSet<>(qualifiers)));
-=======
         return new QualifiedType(type, emptySet());
->>>>>>> c024aff0
     }
 
     /**
@@ -104,25 +62,6 @@
         return of(type.getType());
     }
 
-<<<<<<< HEAD
-    /**
-     * Creates a QualifiedType for {@code type} with the given qualifier.
-     *
-     * @param type the type
-     * @param qualifier the single qualifier
-     * @return the QualifiedType
-     */
-    public static QualifiedType of(GenericType<?> type, Annotation qualifier) {
-        return QualifiedType.of(type.getType(), qualifier);
-    }
-
-    /**
-     * Creates a QualifiedType for {@code type} with the given qualifiers.
-     *
-     * @param type the type
-     * @param qualifiers the qualifiers
-     * @return the QualifiedType
-=======
     private QualifiedType(Type type, Set<Annotation> qualifiers) {
         this.type = type;
         this.qualifiers = qualifiers;
@@ -132,32 +71,26 @@
      * Returns a QualifiedType that has the same type as this instance, but with the given qualifiers.
      *
      * @param qualifiers the qualifiers for the new qualified type.
->>>>>>> c024aff0
+     * @return the QualifiedType
      */
     public QualifiedType with(Annotation... qualifiers) {
         return with(Arrays.asList(qualifiers));
     }
 
     /**
-<<<<<<< HEAD
-     * Creates a QualifiedType for {@code type} with the given qualifiers.
-     *
-     * @param type the type
-     * @param qualifiers the qualifiers
-     * @return the QualifiedType
-=======
      * Returns a QualifiedType that has the same type as this instance, but with the given qualifiers.
      *
      * @param qualifiers the qualifiers for the new qualified type.
      * @throws IllegalArgumentException if any of the given qualifier types have annotation attributes.
->>>>>>> c024aff0
+     * @return the QualifiedType
      */
-    public QualifiedType with(Class<? extends Annotation>... qualifiers) {
+    @SafeVarargs
+    public final QualifiedType with(Class<? extends Annotation>... qualifiers) {
         return with(Arrays.stream(qualifiers).map(AnnotationFactory::create).collect(toList()));
     }
 
     /**
-     * Returns a QualifiedType that has the same type as this instance, but with the given qualifiers.
+     * @return a QualifiedType that has the same type as this instance, but with the given qualifiers.
      *
      * @param qualifiers the qualifiers for the new qualified type.
      */
