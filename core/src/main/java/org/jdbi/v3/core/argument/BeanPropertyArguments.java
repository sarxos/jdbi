--- conflicted
+++ resolved
@@ -13,46 +13,37 @@
  */
 package org.jdbi.v3.core.argument;
 
-<<<<<<< HEAD
-import java.beans.BeanInfo;
-import java.beans.IntrospectionException;
-import java.beans.Introspector;
-import java.beans.PropertyDescriptor;
-import java.lang.annotation.Annotation;
-import java.lang.reflect.Method;
-import java.lang.reflect.Parameter;
-import java.lang.reflect.Type;
 import java.util.Map;
 import java.util.Optional;
-import java.util.Set;
 import java.util.concurrent.TimeUnit;
-import java.util.function.Function;
-import java.util.stream.Stream;
+
 import net.jodah.expiringmap.ExpirationPolicy;
 import net.jodah.expiringmap.ExpiringMap;
+
 import org.jdbi.v3.core.argument.internal.MethodReturnValueNamedArgumentFinder;
 import org.jdbi.v3.core.argument.internal.TypedValue;
-import org.jdbi.v3.core.statement.StatementContext;
-import org.jdbi.v3.core.statement.UnableToCreateStatementException;
-
-import static java.util.stream.Collectors.toMap;
-import static org.jdbi.v3.core.qualifier.Qualifiers.getQualifiers;
-=======
-import java.util.Optional;
-import java.util.concurrent.atomic.AtomicReference;
-
+import org.jdbi.v3.core.mapper.reflect.internal.BeanTaster;
 import org.jdbi.v3.core.mapper.reflect.internal.PojoProperties;
 import org.jdbi.v3.core.mapper.reflect.internal.PojoProperties.PojoProperty;
-import org.jdbi.v3.core.mapper.reflect.internal.PojoPropertiesFactory;
 import org.jdbi.v3.core.statement.StatementContext;
->>>>>>> edaa9417
 
 /**
  * Inspect a {@link java.beans} style object and bind parameters
  * based on each of its discovered properties.
  */
 public class BeanPropertyArguments extends MethodReturnValueNamedArgumentFinder {
-    private final AtomicReference<PojoProperties<?>> properties = new AtomicReference<>();
+    private static final BeanTaster TASTER = new BeanTaster();
+
+    private static final Map<Class<?>, ? extends PojoProperties<?>> CLASS_PROPERTY_DESCRIPTORS = ExpiringMap
+            .builder()
+            .expiration(10, TimeUnit.MINUTES)
+            .expirationPolicy(ExpirationPolicy.ACCESSED)
+            .entryLoader((Class<?> type) -> {
+                return TASTER.apply(type).get();
+            })
+            .build();
+
+    private final PojoProperties<?> properties;
 
     /**
      * @param prefix an optional prefix (we insert a '.' as a separator)
@@ -60,54 +51,18 @@
      */
     public BeanPropertyArguments(String prefix, Object bean) {
         super(prefix, bean);
+        properties = CLASS_PROPERTY_DESCRIPTORS.get(obj.getClass());
     }
 
     @Override
-<<<<<<< HEAD
     protected Optional<TypedValue> getValue(String name, StatementContext ctx) {
-        PropertyDescriptor descriptor = propertyDescriptors.get(name);
-
-        if (descriptor == null) {
-            return Optional.empty();
-=======
-    Optional<TypedValue> getValue(String name, StatementContext ctx) {
-        PojoProperties<?> info = properties.get();
-        if (info == null) {
-            info = ctx.getConfig(PojoPropertiesFactory.class).propertiesOf(object.getClass());
-            properties.set(info);
->>>>>>> edaa9417
-        }
         @SuppressWarnings("unchecked")
-        PojoProperty<Object> property = (PojoProperty<Object>) info.getProperties().get(name);
-
-<<<<<<< HEAD
-        Method getter = getGetter(name, descriptor, ctx);
-        Method setter = descriptor.getWriteMethod();
-        Parameter setterParam = Optional.ofNullable(setter)
-            .map(m -> m.getParameterCount() > 0 ? m.getParameters()[0] : null)
-            .orElse(null);
-
-        Type type = getter.getGenericReturnType();
-        Set<Annotation> qualifiers = getQualifiers(getter, setter, setterParam);
-        Object value = invokeMethod(getter, ctx);
-
-        return Optional.of(new TypedValue(type, qualifiers, value));
-    }
-
-    private Method getGetter(String name, PropertyDescriptor descriptor, StatementContext ctx) {
-        Method getter = descriptor.getReadMethod();
-
-        if (getter == null) {
-            throw new UnableToCreateStatementException(String.format("No getter method found for "
-                    + "bean property [%s] on [%s]",
-                name, obj), ctx);
-=======
+        PojoProperty<Object> property = (PojoProperty<Object>) properties.getProperties().get(name);
         if (property == null) {
             return Optional.empty();
->>>>>>> edaa9417
         }
 
-        return Optional.of(new TypedValue(property.getType(), property.get(object)));
+        return Optional.of(new TypedValue(property.getQualifiedType(), property.get(obj)));
     }
 
     @Override
@@ -117,10 +72,6 @@
 
     @Override
     public String toString() {
-<<<<<<< HEAD
-        return "{lazy bean property arguments \"" + obj + "\"";
-=======
-        return "{lazy bean property arguments \"" + object + "\"}";
->>>>>>> edaa9417
+        return "{lazy bean property arguments \"" + obj + "\"}";
     }
 }