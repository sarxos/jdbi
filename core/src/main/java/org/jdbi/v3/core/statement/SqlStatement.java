--- conflicted
+++ resolved
@@ -1366,19 +1366,11 @@
             sqlLogger.logBeforeExecution(getContext());
 
             stmt.execute();
-<<<<<<< HEAD
 
             getContext().setCompletionMoment(Instant.now());
             sqlLogger.logAfterExecution(getContext());
 
             LOG.trace("Execute SQL \"{}\" in {}ms", sql, getContext().getElapsedTime(ChronoUnit.MILLIS));
-=======
-            final long elapsedTime = System.nanoTime() - start;
-            LOG.trace("Execute SQL \"{}\" in {}ms", sql, elapsedTime / 1000000L);
-            getConfig(SqlStatements.class)
-                    .getTimingCollector()
-                    .collect(elapsedTime, getContext());
->>>>>>> 84ad1190
         } catch (SQLException e) {
             try {
                 stmt.close();
