/*
 * Licensed under the Apache License, Version 2.0 (the "License");
 * you may not use this file except in compliance with the License.
 * You may obtain a copy of the License at
 *
 * http://www.apache.org/licenses/LICENSE-2.0
 *
 * Unless required by applicable law or agreed to in writing, software
 * distributed under the License is distributed on an "AS IS" BASIS,
 * WITHOUT WARRANTIES OR CONDITIONS OF ANY KIND, either express or implied.
 * See the License for the specific language governing permissions and
 * limitations under the License.
 */
package org.jdbi.v3;

import java.sql.PreparedStatement;
import java.sql.SQLException;
import java.sql.Statement;
import java.util.ArrayList;
import java.util.Collection;
import java.util.List;
import java.util.Map;
import java.util.function.Function;

import org.jdbi.v3.exceptions.UnableToCreateStatementException;
import org.jdbi.v3.exceptions.UnableToExecuteStatementException;
import org.jdbi.v3.tweak.ResultColumnMapper;
import org.jdbi.v3.tweak.ResultSetMapper;
import org.jdbi.v3.tweak.RewrittenStatement;
import org.jdbi.v3.tweak.StatementBuilder;
import org.jdbi.v3.tweak.StatementCustomizer;
import org.jdbi.v3.tweak.StatementLocator;
import org.jdbi.v3.tweak.StatementRewriter;
import org.jdbi.v3.util.SingleColumnMapper;
import org.slf4j.Logger;
import org.slf4j.LoggerFactory;

/**
 * Represents a prepared batch statement. That is, a sql statement compiled as a prepared
 * statement, and then executed multiple times in a single batch. This is, generally,
 * a very efficient way to execute large numbers of the same statement where
 * the statement only varies by the arguments bound to it.
 */
public class PreparedBatch extends SQLStatement<PreparedBatch>
{
    private static final Logger LOG = LoggerFactory.getLogger(PreparedBatch.class);

    private final MappingRegistry mappingRegistry;
    private final List<PreparedBatchPart> parts = new ArrayList<PreparedBatchPart>();
    private Binding currentBinding;

    PreparedBatch(StatementLocator locator,
                  StatementRewriter rewriter,
                  Handle handle,
                  StatementBuilder statementBuilder,
                  String sql,
                  ConcreteStatementContext ctx,
                  TimingCollector timingCollector,
                  Collection<StatementCustomizer> statementCustomizers,
<<<<<<< HEAD
                  ArgumentRegistry argumentRegistry,
                  CollectorFactoryRegistry collectorFactoryRegistry)
    {
        super(new Binding(), locator, rewriter, handle, statementBuilder, sql, ctx, timingCollector,
                statementCustomizers, argumentRegistry, collectorFactoryRegistry);
=======
                  Foreman foreman,
                  MappingRegistry mappingRegistry,
                  CollectorFactoryRegistry collectorFactoryRegistry)
    {
        super(new Binding(), locator, rewriter, handle, statementBuilder, sql, ctx, timingCollector,
                statementCustomizers, foreman, collectorFactoryRegistry);
        this.mappingRegistry = mappingRegistry;
>>>>>>> 9f5749e2
        this.currentBinding = new Binding();
    }

    /**
     * Specify a value on the statement context for this batch
     *
     * @return self
     */
    @Override
    public PreparedBatch define(String key, Object value)
    {
        getContext().setAttribute(key, value);
        return this;
    }

    /**
     * Adds all key/value pairs in the Map to the {@link StatementContext}.
     *
     * @param values containing key/value pairs.
     * @return this
     */
    @Override
    public PreparedBatch define(final Map<String, ?> values)
    {
        if (values != null) {
            for (Map.Entry<String, ?> entry: values.entrySet())
            {
                getContext().setAttribute(entry.getKey(), entry.getValue());
            }
        }
        return this;
    }

    /**
     * Execute the batch
     *
     * @return the number of rows modified or inserted per batch part.
     */
    public int[] execute() {
        return (int[]) internalBatchExecute(null);
    }

    @SuppressWarnings("unchecked")
    public <GeneratedKeyType> GeneratedKeys<GeneratedKeyType> executeAndGenerateKeys(final ResultSetMapper<GeneratedKeyType> mapper) {
        return (GeneratedKeys<GeneratedKeyType>) internalBatchExecute(results ->
                new GeneratedKeys<>(mapper,
                                    PreparedBatch.this,
                                    results,
                                    getContext()));

    }

    public <GeneratedKeyType> GeneratedKeys<GeneratedKeyType> executeAndGenerateKeys(final ResultColumnMapper<GeneratedKeyType> mapper) {
        return executeAndGenerateKeys(new SingleColumnMapper<GeneratedKeyType>(mapper));
    }

    public <GeneratedKeyType> GeneratedKeys<GeneratedKeyType> executeAndGenerateKeys(GenericType<GeneratedKeyType> generatedKeyType) {
        return executeAndGenerateKeys(new RegisteredMapper<GeneratedKeyType>(generatedKeyType.getType(), mappingRegistry));
    }

    public <GeneratedKeyType> GeneratedKeys<GeneratedKeyType> executeAndGenerateKeys(Class<GeneratedKeyType> generatedKeyType) {
        return executeAndGenerateKeys(new RegisteredMapper<GeneratedKeyType>(generatedKeyType, mappingRegistry));
    }

    private <Result> Object internalBatchExecute(Function<PreparedStatement, Result> munger) {
        boolean generateKeys = munger != null;
        // short circuit empty batch
        if (parts.size() == 0) {
            if (generateKeys) {
                throw new IllegalArgumentException("Unable generate keys for a not prepared batch");
            }
            return new int[]{};
        }

        PreparedBatchPart current = parts.get(0);
        final String my_sql ;
        try {
            my_sql = getStatementLocator().locate(getSql(), getContext());
        }
        catch (Exception e) {
            throw new UnableToCreateStatementException(String.format("Exception while locating statement for [%s]",
                                                                     getSql()), e, getContext());
        }
        final RewrittenStatement rewritten = getRewriter().rewrite(my_sql, current.getParameters(), getContext());
        PreparedStatement stmt = null;
        try {
            try {
                stmt = getHandle().getConnection().prepareStatement(rewritten.getSql(),
                        generateKeys ? Statement.RETURN_GENERATED_KEYS : Statement.NO_GENERATED_KEYS);
                addCleanable(Cleanables.forStatement(stmt));
            }
            catch (SQLException e) {
                throw new UnableToCreateStatementException(e, getContext());
            }


            try {
                for (PreparedBatchPart part : parts) {
                    rewritten.bind(part.getParameters(), stmt);
                    stmt.addBatch();
                }
            }
            catch (SQLException e) {
                throw new UnableToExecuteStatementException("Exception while binding parameters", e, getContext());
            }

            beforeExecution(stmt);

            try {
                final long start = System.nanoTime();
                final int[] rs =  stmt.executeBatch();
                final long elapsedTime = System.nanoTime() - start;
                LOG.trace("Prepared batch of {} parts executed in {}ms", parts.size(), elapsedTime / 1000000L, rewritten.getSql());
                getTimingCollector().collect(elapsedTime, getContext());

                afterExecution(stmt);

                return generateKeys ? munger.apply(stmt) : rs;
            }
            catch (SQLException e) {
                throw new UnableToExecuteStatementException(e, getContext());
            }
        }
        finally {
            try {
                if (!generateKeys) {
                    cleanup();
                }
            }
            finally {
                this.parts.clear();
            }
        }
    }

    /**
     * Add a statement (part) to this batch. You'll need to bindBinaryStream any arguments to the
     * part.
     *
     * @return A part which can be used to bindBinaryStream parts to the statement
     */
    public PreparedBatchPart add()
    {
        PreparedBatchPart part = new PreparedBatchPart(this.currentBinding,
                                                       this,
                                                       getStatementLocator(),
                                                       getRewriter(),
                                                       getHandle(),
                                                       getStatementBuilder(),
                                                       getSql(),
                                                       getConcreteContext(),
                                                       getTimingCollector(),
                                                       getArgumentRegistry(),
                                                       getCollectorFactoryRegistry());
        parts.add(part);
        this.currentBinding = new Binding();
        return part;
    }

    public PreparedBatch add(Object... args)
    {
        PreparedBatchPart part = add();
        for (int i = 0; i < args.length; ++i) {
            part.bind(i, args[i]);
        }
        return this;
    }


    /**
     * Create a new batch part by binding values looked up in <code>args</code> to
     * named parameters on the statement.
     *
     * @param args map to bind arguments from for named parameters on the statement
     *
     * @return the new batch part
     */
    public PreparedBatchPart add(Map<String, ?> args)
    {
        PreparedBatchPart part = add();
        part.bindFromMap(args);
        return part;
    }

    /**
     * The number of statements which are in this batch
     */
    public int getSize()
    {
        return parts.size();
    }

    /**
     * The number of statements which are in this batch
     */
    public int size()
    {
        return parts.size();
    }

    @Override
    protected Binding getParams()
    {
        return this.currentBinding;
    }
}<|MERGE_RESOLUTION|>--- conflicted
+++ resolved
@@ -57,21 +57,13 @@
                   ConcreteStatementContext ctx,
                   TimingCollector timingCollector,
                   Collection<StatementCustomizer> statementCustomizers,
-<<<<<<< HEAD
                   ArgumentRegistry argumentRegistry,
+                  MappingRegistry mappingRegistry,
                   CollectorFactoryRegistry collectorFactoryRegistry)
     {
         super(new Binding(), locator, rewriter, handle, statementBuilder, sql, ctx, timingCollector,
                 statementCustomizers, argumentRegistry, collectorFactoryRegistry);
-=======
-                  Foreman foreman,
-                  MappingRegistry mappingRegistry,
-                  CollectorFactoryRegistry collectorFactoryRegistry)
-    {
-        super(new Binding(), locator, rewriter, handle, statementBuilder, sql, ctx, timingCollector,
-                statementCustomizers, foreman, collectorFactoryRegistry);
         this.mappingRegistry = mappingRegistry;
->>>>>>> 9f5749e2
         this.currentBinding = new Binding();
     }
 
