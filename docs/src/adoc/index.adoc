--- conflicted
+++ resolved
@@ -3848,7 +3848,22 @@
 }
 ----
 
-<<<<<<< HEAD
+Fluent API:
+
+[source,java]
+----
+QualifiedType<MyJson> qualifier = QualifiedType.of(MyJson.class).with(Json.class);
+
+h.createUpdate("insert into myjsons(json) values(:json)")
+    .bindByType("json", new MyJson(), qualifier)
+    .execute();
+
+MyJson result = h.createQuery("select json from myjsons")
+    .mapTo(MyJson.class, Json.class)
+    .findOnly();
+
+----
+
 === Immutables
 
 link:https://immutables.github.io/[Immutables^] is an annotation processor that generates
@@ -3868,22 +3883,6 @@
 [source,java,indent=0]
 ----
 include::{coreexampledir}/ImmutablesTest.java[tags=example]
-=======
-Fluent API:
-
-[source,java]
-----
-QualifiedType<MyJson> qualifier = QualifiedType.of(MyJson.class).with(Json.class);
-
-h.createUpdate("insert into myjsons(json) values(:json)")
-    .bindByType("json", new MyJson(), qualifier)
-    .execute();
-
-MyJson result = h.createQuery("select json from myjsons")
-    .mapTo(MyJson.class, Json.class)
-    .findOnly();
-
->>>>>>> cec2c6ce
 ----
 
 === JodaTime
