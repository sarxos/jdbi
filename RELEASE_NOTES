3.6.0
  - New Features
    - ConnectionFactory now also may customize connection closing
<<<<<<< HEAD
    - GenericTypes.findGenericParameter(Type, Class) now also takes an index, e.g. to resolve `V` in `Map<K, V>`
  - New beta API
    - Type qualifiers for binding and mapping. Use annotations to distinguish between different SQL
      data types that map to the same Java type. e.g. VARCHAR, NVARCHAR, and Postgres MACADDR all
      map to String, but are bound and mapped with different JDBC APIs.
    - Support for NVARCHAR columns, using the @NVarchar qualifying annotation
    - Support for Postgres MACADDR columns, using the @MacAddr qualifying annotation.
    - Support for HSTORE columns, using the @HStore annotation
=======
    - Initial support for Immutables value objects
>>>>>>> edaa9417

3.5.2
  - Bug Fixes
    - bindList throws an NPE if called with an immutable list,
      method is safe according to the specification
  - Improvements
    - improve binding private implementations of interfaces
    - improved loggability (through SqlLogger) of JDBI's built-in Argument instances

3.5.1 (whoops, 3.5.0 was released from the wrong commit!)
  - New API
    - SqlStatements.allowUnusedBindings allows you to bind Arguments to query parts that may be
      left out of the final query (e.g. by a TemplateEngine that renders conditional blocks)
      without getting an Exception.
    - Added the MapMappers JdbiConfig class to configure column name case changes, preferred over
      the old boolean toggle.
    - ColumnNameMatcher.columnNameStartsWith() method, used by reflection mappers to short-circuit
      nested mappings when no columns start with the nested prefix.
    - bindMethodsList and @BindMethodsList create VALUES(...) tuples by calling named methods
  - Improvements
    - SqlObject no longer transforms non-Runtime exceptions (slightly breaking change)
    - Use MethodHandles over Reflection to additionally do less exception wrapping / transformation
    - Skip unused string formatting for performance
    - Spring FactoryBean better singleton support
    - KotlinMapper respects constructor annotations, lateinit improvements
    - Behavioral fixes in Argument binding where the number of provided Arguments differs from the
      expected number.
    - Optional mapping of @Nested objects when using BeanMapper, ConstructorMapper, FieldMapper, or
      KotlinMapper. @Nested objects are only mapped when the result set contains columns that match
      the nested object.
    - ConstructorMapper allows constructor parameters annotated @Nullable to be missing from the
      result set. Any annotation named "Nullable" from any package may be used.
    - jdbi3-testing artifact has pg dependencies marked as optional, in case you e.g. only want h2
      or oracle
    - LocalTransactionHandler: rollback on thrown Throwable
    - test on openjdk11
    - EnumSet mapping support

3.4.0
    [ NOTE: this release's git tags are missing due to maintainer error! ]
  - New API
    - StatementException.getShortMessage
    - SqlStatements.setQueryTimeout(int) to configure the JDBC Statement queryTimeout.
  - Bug Fixes
    - Bridge methods cause SqlObject exceptions to get wrapped in `InvocationTargetException`
    - Ignore static methods on SqlObject types
  - Improvements
    - Handle `null` values in defined attributes

3.3.0
  - New API
    - SerializableTransactionRunner.setOnFailure(), setOnSuccess() methods allow callbacks to be
      registered to observe transaction success and failure.
    - JdbiRule.migrateWithFlyway() chaining method to run Flyway migrations on the test database
      prior to running tests.
    - @UseStringSubstitutorTemplateEngine SQL object annotation.
    - @Beta annotation to identify non-final APIs.
      - Application developers are invited to try out beta APIs and provide feedback to help us
        identify weaknesses and make improvements before new APIs are made final.
      - Library maintainers are discouraged from using beta APIs, as this might lead to
        ClassNotFoundExceptions or NoSuchMethodExceptions at runtime whenever beta APIs change.
  - Improvements
    - Added some extra javadoc to SqlLogger
    - @UseTemplateEngine now works with MessageFormatTemplateEngine and
      StringSubstitutorTemplateEngine
  - Bug fixes
    - SqlStatement.bindMethods() (and @BindMethods) now selects the correct method when the method
      return type is generic.
    - mapToMap() no longer throws an exception on empty resultsets when
      ResultProducers.allowNoResults is true
  - Breaking changes
    - Remove JdbiRule.createJdbi() in favor of createDataSource(). This was necessary to facilitate
      the migrateWithFlyway() feature above, and pave the way for future additions.
    - Remove SqlLogger.wrap() added in 3.2.0 from public API.
    - Convert MessageFormatTemplateEngine from an enum to a plain class with a public constructor.
      The INSTANCE enum constant has been likewise removed.
    - Remove StringSubstitutorTemplateEngine.defaults(), .withCustomizer() factory methods, in
      favor of the corresponding public constructors.

3.2.1
  - Fix IllegalArgumentException "URI is not hierarchical" in FreemarkerSqlLocator.

3.2.0
  - New modules:
    - jdbi3-testing - JdbiRule test rule for JUnit tests
    - jdbi3-freemarker - render SQL templates using FreeMarker
    - jdbi3-commons-text - render SQL templates using Apache commons-text StringSubstitutor
    - jdbi3-sqlite - plugin for use with SQLite database
  - New API
    - @SqlScript annotation to execute multiple statements
    - SqlLogger for logging queries, timing, and exceptions. Replacing TimingCollector, which
      is now deprecated
    - Add ResultProducers.allowNoResults configuration option in case you may or may not get a
      result set
    - MessageFormatTemplateEngine template engine, renders SQL using java.text.MessageFormat
    - SqliteDatabaseRule test rule (in jdbi3-core test jar)
  - Improvements
    - @MaxRows.value() may now be omitted when used as a parameter annotation
    - SerializableTransactionRunner 'max retries' handling throws more meaningful exceptions
    - Postgres operators like '?' and '?|' may now be used without being mistaken for a positional
      parameter. Escape them in your SQL statements as '??' and '??|', respectively.
    - Support for binding OptionalInt, OptionalLong, and OptionalDouble parameters.
  - Bug fixes:
    - SqlObject default methods now work in JDK 9
    - SqlObject no longer gets confused about result types due to bridge methods
    - StringTemplate no longer shares template groups across threads, to work around concurrency
      issues in StringTemplate project
    - DefineStatementLexer handles predicates that look like definitions better. No more errors
      on unmatched "<" when you really meant "less than!"
    - LocalDate binding should store the correct date when the server and database are running
      in different time zones.

3.1.1
  - Improve IBM JDK compatibility with default methods
  - Allow non-public SqlObject types!!!
  - Fix some ThreadLocal and StringTemplate leaks

3.1.0
  - The strict transaction handling check in Handle.close() may be disabled via
    getConfig(Handles.class).setForceEndTransactions(false).
  - StringTemplate SQL locator supports StringTemplate groups importing from other groups.
  - New RowReducer interface and related APIs make it simple to reduce master-detail joins
    into a series of master objects with the detail objects attached. See:
    - RowReducer interface
    - LinkedHashMapRowReducer abstract implementation for 90% of cases
    - ResultBearing.reduceRows(RowReducer)
    - @UseRowReducer SQL Object annotation
  - Fixed bug in PreparedBatch preventing batches from being reusable.
  - Additional Kotlin convenience methods to avoid adding ".java" on every Kotlin type:
    - Jdbi.withExtension(KClass, ExtensionCallback)
    - Jdbi.useExtension(KClass, ExtensionConsumer)
    - Jdbi.withExtensionUnchecked(KClass, callback)
    - Jdbi.useExtensionUnchecked(KClass, callback)
  - EnumMapper tries a case insensitive match if there's no exact match
  - OracleReturning.returningDml() supports named parameters
  - Fixed regression in Postgres typed enum mapper, which caused a fallback on the
    Jdbi default enum mapper.

3.0.1
  - Kotlin mapper support for @Nested annotation
  - ReflectionMapperUtil utility class made public.
  - collectInto() and SQL Object return type support for OptionalInt, OptionalLong,
    and OptionalDouble, and Vavr Option.
  - New jdbi3-sqlite plugin with SQLite-specific binding and column mapping for java.net.URL.
  - Workaround for multithreaded race condition loading StringTemplate STGroups and templates.
  - Column mapper for Vavr Option.

3.0.0
  - [breaking] Added ConfigRegistry parameter to SqlLocator.locate() method.

3.0.0-rc2
  - Row and column mapper for Optional types
  - Binding of nested attributes e.g. ":user.address.city" with bindBean(), bindMethods(),
    bindFields(), as well as @BindBean, @BindMethods, and @BindFields in SQL objects.
  - Mapping of nested attributes with BeanMapper, ConstructorMapper, and FieldMapper, using
    the @Nested annotation.
  - SQL Objects inherit class annotations from supertypes.
  - bindList() and @BindList now follow the parameter naming style of the active SqlParser,
    via the new SqlParser.nameParameter() method. e.g. ":foo" for ColonPrefixSqlParser, vs
    "#foo" for HashPrefixSqlParser.

3.0.0-rc1
  - SQL Object methods may have a Consumer<T> instead of a return type. See
    http://jdbi.github.io/#_consumer_methods.

3.0.0-beta4
  - [breaking] ResultSetMapper -> ResultSetScanner; reducing overloaded 'Mapper'
  - PreparedBatch: throw an exception if you try to add() an empty binding
  - [breaking] Removed column mapper fallback behavior from
    StatementContext.findRowMapperFor() and RowMappers.findFor(), in favor or new
    StatementContext.findMapperFor() and Mappers.findFor() methods. Previously,
    findRowMapperFor() would first consult the RowMappers registry, then the
    ColumnMappers registry if no RowMapper was registered for a given type. Thus:
    - StatementContext.findMapperFor(...) or Mappers.findFor() may return a row mapper or
      a first-column mapper.
    - StatementContext.findRowMapperFor(...) or RowMappers.findFor() returns only row
      mappers
    - StatementContext.findColumnMapperFor(...) or ColumnMappers.findFor() returns only
      column mapper
  - [breaking] Renamed @SqlMethodAnnotation meta-annotation to @SqlOperation.
  - Added support for Vavr object-functional data types in jdbi3-vavr module.
  - java.time.ZoneId support

3.0.0-beta3
  - Added Kotlin extension methods to Jdbi class, to work around Kotlin's lack
    of support for exception transparency: withHandleUnchecked,
    useHandleUnchecked, inTransactionUnchecked, useTransactionUnchecked,
    withExtensionUnchecked, useExtensionUnchecked.
  - Renamed org.jdbi:jdbi3 artifact to org.jdbi:jdbi3-core, for consistency with
    other modules.
  - [breaking] StatementContext.getParsedSql() now returns a ParsedSql instead of String
  - [breaking] Remove SqlStatement fetchForward / Reverse ; statements now FORWARD_ONLY

3.0.0-beta2
  - [breaking] Removed Handle.update() and Handle.insert(), in favor of
    Handle.execute(), which does the same thing. Handle.execute() now returns
    the update count.
  - Removed core dependency on Guava.
  - [breaking] Switch from 1- to 0-based indices in OracleReturning.returnParameters()
  - [breaking] Added StatementContext parameter to NamedArgumentFinder.find() method
  - [breaking] Moved JoinRowMapper.JoinRow class to top-level class
  - [breaking] Modified @Register* annotations to be repeatable, instead of using
    array attributes.
  - [breaking] Moved and renamed MapEntryMapper.Config to top-level class
    MapEntryMappers
  - MapMapper preserves column ordering, #848
  - [breaking] split Handle.cleanupHandle() into cleanupHandleCommit() and *Rollback()
  - [breaking] remove TransactionStatus enum
  - [breaking] Refactored StatementRewriter into TemplateEngine and SqlParser.

3.0.0-beta1
  - [breaking] Refactored SqlStatementCustomizerFactory.createForParameter(...)
    - Now returns new SqlStatementParameterCustomizer type, so parameter customizers
      can be cached and reused for performance.
    - Now accepts a `Type` parameter, so parameter binders no longer have to check
      whether the statement is a PreparedBatch.
  - [breaking] Handlers config class, refactored HandlerFactory permit alternative
    method handler mapping strategies.
  - [breaking] Renamed BeanMapper, FieldMapper, and ConstructorMapper's `of(...)`
    methods to `factory(...)`. Added `of` methods in their place which return
    RowMappers, whereas the `factory` methods from before return `RowMapperFactory`s.
  - [breaking] Mixing named and positional parameters in SQL statements will now
    throw an exception. See https://github.com/jdbi/jdbi/pull/787
  - Handlers registry allows users to use custom SQL Object method handlers
    without a SQL method annotation.
  - HandlerDecorators registry allows adding custom behavior to any SQL Object
    method, with or without an annotation.
  - jdbi3-kotlin plugin adds support for mapping Kotlin data classes.
  - jdbi3-kotlin-sqlobject plugin adds support for Kotlin SQL Objects,
    including Kotlin default methods, and default parameter values.
  - Support for collecting results into Map, and Guava's Multimap.
  - Configuration option to control how "untyped null" arguments are bound.
    Useful for some database vendors (e.g. Derby, Sybase) that expect a different
    SQL type constant for null values.
  - Support boolean[] return type from @SqlBatch methods
  - Bug fixes:
    - NullPointerException in Postgres plugin when binding null UUID
    - IllegalArgumentException with @SqlBatch when the batch is empty
    - NullPointerException when `null` is bound to an array column.

3.0.0-beta0
  - Redesigned for Java 8 - lambdas, streams, optionals, exception transparency
  - Support for java.time (JSR-310) types like LocalDate and OffsetDateTime
  - Better support for custom collection types, using Java 8 Collector
  - SQL array support -- finally!
  - BeanMapper and other reflection-based mappers now recognize snake_case
    column names, and match them up to Java properties
  - Plugin architecture that makes it easy to share configuration
  - Plugins to support types from 3rd party libraries: JodaTime, Guava,
    StringTemplate, Spring
  - Plugins to support specific database vendors: H2, Oracle, Postgres
  - Migration-friendly: Jdbi v2 and v3 will happily coexist within the same
    project, so you can migrate at your own pace.

2.78
  - @BindIn: fix handling of empty lists on Postgres
  - clear SqlObject ThreadLocals on close, fixes leak on e.g. webapp reload
  - expose Script.getStatements()

2.77
  - Improved BindIn functionality: can now process Iterables and arrays/varargs
    of any type, and has configurable handling for a null/empty argument.
    Check the source code comments or your IDE hints for details.

2.76
  - SPRING BREAKING CHANGE: move from Spring 2 to Spring 3, how timely of us
  - SQL lookups in the context of a SqlObject method now also find according
    to the same rules as annotation
  - DefaultMapper now has option to disable case folding
  - Fix AbstractMethodError swallowing in SqlObject methods

2.75
  - simple @GetGeneratedKeys @SqlBatch support (only int keys for now)
  - ClasspathStatementLocator performance improvements

2.74
  - cglib 3.2.2, asm 5.1; fixes codegen for new Java 8 bridge methods
  - @UseStringTemplate3StatementLocator now caches created locators
  - new @OutParameter annotation for fetching named out params on @SqlCall methods
  - expose Handle.isClosed

2.73
  - Allow clearing of bindings in SQLStatement
  - (finally!) parse Postgres CAST syntax 'value::type' properly in colon
    prefix statements
  - fix @SqlBatch hanging if you forget to include an Iterable-like param
  - fix @SqlUpdate @GetGeneratedKeys to allow non-number return types
  - Expose Foreman on StatementContext

2.72
  - Support for the ability to provide a list of the column names returned
    in a prepared batch #254

2.71
  - fix @BindBean of private subtypes, #242

2.70 *** MAJOR CHANGES ***
  - allow JDK8 default methods in SQLObject interfaces. Backport of #190.
  - switch to standard Maven toolchains.xml for cross-compilation, #169.
    See https://maven.apache.org/guides/mini/guide-using-toolchains.html
    for instructions on how to use it.
  - Correctly handle semicolons and inline comments in SQL statements.
    Existing SQL statements may break due to lexer changes, ensure you have
    test coverage.
  - Introduce "column mappers" which dramatically improve type handling
    for BeanMapper-style automatic mapping
      see https://github.com/jdbi/jdbi/pull/164
  - Disallow "nested" transactions explicitly.  They almost certainly don't
    work the way you expect.  Use savepoints instead.
  - Eagerly check return type of @SqlUpdate annotated SqlObject methods
  - Allow getting generated keys by name for Oracle
  - Allow getting generated keys from prepared Batch statements
  - Cache StatementRewriter parsing of statements
  - Support mapping of URI, char, Character types

2.63
  - Include lambda-friendly callback methods on Handle and DBI, #156

2.62
  - Also include asm in shade, fixes build.  Sorry about the broken releases...

2.61 *** DO NOT USE ***
  - Fix shading broken in 2.60, fixes #152

2.60 *** DO NOT USE ***
  - Fix Javadoc generation for JDK6 and JDK8
  - Add support for /* */ style comments in statements
  - Add @BindMap annotation which allows parameters passed in a Map<String, Object>
  - Add support for running Script objects as individual statements rather than batch
  - Add support for default bind name based on argument position number (thanks @arteam)
  - Fix SqlObject connection leak through result iterator (thanks @pierre)
  - Switch to using cglib instead of cglib-nodep so we can pull ASM 5.0.2 which is Java 8 compatible
  - Classmate to 1.1.0

2.59
  - Fixes #137, broken ClasspathStatementLocator cache (thanks @HiJon89).
  - Recognize MySQL REPLACE statements

2.58
  - Identical to 2.57 except that the jar is correctly shaded.


2.57  *** DO NOT USE *** - Packaging for 2.57 was accidentially broken, use 2.58 instead.
                           Thanks to @HiJon89 for spotting the problem!
  - use Types.NULL for null objects (thanks @christophercurrie)
  - improve behavior on transactional autocommit (thanks @hawkan)
  - fix connection leak in on-demand sqlobject (thanks @pmaury)
  - code cleanups


2.54
  - fix cleanup bug when e.g. cleanupHandle was called multiple times
    on the same query.
  - Generic object binding uses specific type if value is non-null.


2.53
  - Tests now run in parallel
  - Added Template supergroup loading to StringTemplate3StatementLocator
  - add a global cache for templates loaded from an annotation.
  - fix a handler cache bug.

2.52
  - not released

2.51
  - fix PMD, Findbugs and javadoc complaints
  - clean license headers in all source files
  - use basepom.org standard-oss base pom to build,
      build with all checkers enabled
  - build with antlr 3.4
  - use classmate 0.9.0 (from 0.8.0)
  - make all dependencies that are not required optional (not provided)

2.50
  - add travis setup for autobuilds
  - Remove log4j dependency for slf4j logger
  - Ensure that compilation using JDK7 or better uses a JDK6 rt.jar
  - Fix the @BindBean / Foreman.waffle code to use correct ArgumentFactories
    and not just the ObjectArgumentFactory
  - fix spurious test failures when using newer versions of the surefire plugin


2.45
  - Support for setting Enum values from strings in BeanMapper
2.44
  - Add java.io.Closeable to Handle and ResultIterator
2.35
  - Use CGLIB for sql objects instead of dyanmic proxies
  - Support for classes as well as interfaces in the sql object api
  - Add @Transaction for non @Sql* methods in sql objects
  - @CreateSqlObject annotation sql objects to replace Transmogrifier

2.31
  - Add access to ResultSet on FoldController

2.12
  - Registered Mappers on DBi and Handle, and the Query#mapTo addition
  - Sql Object API

2.11
  - Botched release attempt with Maven 3

2.10.2
  - Bugfix: Allow escaping of arbitrary characters in the SQL source, especially allow
            escaping of ':' (which is needed for postgres type casts)

2.10.0
  - minor code cleanups to reduce number of warnings
  - Expose NamedArgumentFinder to allow custom lookup of Arguments. JDBI already provides
    two implementations of the Interface, one for Maps and one for BeanProperties.
  - Add ability to set query timeout (in seconds) on SqlStatement

2.9.3
  - Add <url /> element to pom so can get into central :-)

2.9.2
  - Add ` as a legal SQL character in colon prefix grammar
  - non-existent release, fighting maven

2.9.1
  - First 2.9 series release

2.9.0
  - Make the DefaultMapper public.
  - Aborted, trying to make gpg signing work correctly

2.8.0
  - Add methods to SqlStatement and PreparedBatch that allow adding a set of defines
    to the context in one go.
  - Add ~ { and } as legal characters in the colon prefix grammar

2.7.0
  - A TimingCollector was added which can be registered on the DBI or handle which then
    gets called with nanosecond resolution elapsed time every time a statement is run
    against the data base.
  - re-added some Exception constructors that were accidentially removed in 2.3.0 making
    2.4.0-2.6.x non-backwards compatible.
  - Bind java.util.Date as a timestamp because it contains time and date.
  - BasicHandle constructor is now package private (which it always should have been)
  - add Clirr Report to the Maven Site
  - convert all calls to System.currentTimeMillis() to System.nanoTime(), which is more
    accurate and much more lightweight. As we only calculate time differences, it is
    good enough.
  - fix more compiler warnings
  - add null checks for all object types on SqlStatement
  - move object null checks, that don't require boxing/unboxing
    into the Argument classes. Keep the checks for object/primitive
    types in SQL to avoid boxing/unboxing overhead.

2.6.0
   Fix a number of compiler warnings
   Add new binding methods for SqlStatement
    - Integer, Boolean, Byte, Long, Short  Object
    - double, float, short primitive
   All bind methods taking an object should check
   for null values and bind a NullArgument accordingly.

2.5.0
    Add new binding methods for SqlStatement
      - char types
      - boolean as int (for DBs missing a boolean type)
    Re-add unit test removed in 2.4.9 with unicode escapes

2.4.9
    Remove Unit tests that fails depending on Platform Encoding

2.4.8
    Switch to ANTLR 3 for grammars so that shading works again

2.4.5
    Move source code to github

2.4.4
    Fix several dependency and shading issues which came up from the
    ant to conversion.

2.4.3
    Add better messages on statement exceptions

2.4.2
    Switch to maven2 for builds

    Add the statement context to statement related exceptions, including a new
    DBIExcpetion abstact subclass, StatementException, which exposes this.

2.3.0
    Fix OracleReturning compile time dependency using Reflection.
    Deprecated OracleReturning.
    Added CallableStatement support :
      - new method handle.prepareCall
      - new Call class and CallableStatementMapper interface

    Fixes to colon prefix grammar to support empty string literals and
    escaped quotes.

    Added access to more of the actual context for a statement to StatementContext

2.2.2
    Change OracleReturning to use oracle.jdbc.oraclePreparedStatement for
    compatibility with ojdbc6.jar compatibility

2.2.1
    Fix a result set leak in the case of a Mapper raising an exception rather
    than returning cleanly

2.2.0
    Add DBI#inTransaction

2.1.1
    Add timing info to logging calls

2.1.0
    Add Query#fold

    Add additional logging around handles and transactions

2.0.2
    Clean up a NullPointerException which was masking an
    UnableToCreateStatementException

2.0.1
    Add '!' to the characters for LITERAL in the colon prefix grammar

2.0.0
    Add Query#list(int) in order to allow for a maximum resukt size from
    eager query execution.

    Add sql logging facility

1.4.6
    Fix an NPE when dealing with metadata in Args.

2.0pre17

    Change statement customizer to have before and after callbacks

    Change OracleReturning to use the after callback to extract results

2.0pre16
    Clean up the build so the stringtemplate stuff is useful

    SqlStatement#bind(*, Character) which converts to a string

    Provide a non-caching default statement builder

    Allow setting the statement builder on a DBI explicitely

    Allow re-use of a prepared batch by clearing the parts prior to execution

    Change query iterated results to clean resources in the same manner as list,
    just later

2.0pre15
    Move StringTemplate stuff back into unstable

    Support for checkpointed transactions

2.0pre14
    Add convenience classes for one value result sets

    StringTemplate 3.0 based statement locator and a classpath based loader

    Improve grammar for named param parsing (| in LITERAL)

2.0pre13
    Spring (2.0) support classes

    Add ability to define statement attributes at the DBI and Handle levels

    Have prepared batch use the statement locator

    Bean resultset mapper invokes the right ResultSet.getXXX() for each
    property type (getObject() on Oracle returns internal Oracle types)

    Allow positional binding for PreparedBatch

    Renamed PreparedBatchPart.another() to next()

    Change SqlStatement#first to return null on an empty result instead of an NPE

    Allow setting attributes on statement contexts for batches and prepared batches

    SqlStatement.bindNull(...)

2.0pre12
    [bugfix] Pass statement context into result mapped queries

2.0pre11
    Create the StatementContext to allow for tunneling state into the various
    client defined tweakables

2.0pre10
    allow numbers in named params

2.0pre9
    Fix up IDBI to have the DBI functional methods and not the config methods

2.0pre8
    Add double quote handling to named param magic

2.0pre7
    Added Oracle DML Returning features

2.0pre6
    Pluggable statement builders

    More literal characters in the named statement parser

2.0pre5
    Improve grammar for named param parsing (_ @ and _ in LITERAL)

2.0pre4
    Switch to an ANTLR based grammar for named param parsing

2.0pre3
    JDBC4 Style "Ease of Development" and API Docs

2.0pre2
    Flesh out convenience APIS

2.0pre1
    Complete Rewrite

1.4.5
    Fix bug in caching added in 1.4.4

    Optimize statement literal or named statement detection

1.4.4
    Allow for create/drop/alter statements

    Cache whether or not a driver supports asking for prepared statement parameter types

1.4.3
    Handle drivers (such as Oracle) which throw an exception when trying to retrieve
    prepared statement parameter type information.

1.4.2
    Be explicit about target jdk version (1.4) for this branch

1.4.1
    Fixed bug where null is being set via setObject instead of setNull
    Thank you, Simone Gianni!

1.4.0
    Expose the new functionality on interfaces as well as concrete classes

1.3.3
    Expose the handle decorator functionality on the IDBI interface

    Add a script locator mechanism analogous to the statement locator

1.3.2
    Save SQLException to provide more information to the DBIException on
    statement execution

1.3.1
    Issue with a matcher not being reset which only showed up under jdk 1.5. Thank you Patrick!

1.3.0
    Wrap exceptions thrown from handle in Spring DataAccessExceptions for the
    Spring adaptor. Thank you Thomas Risberg.

    Support for "global" named parameters at the handle and DBI levels

1.2.5
    Change Handle#script to batch the statements in the script

1.2.4
    Bug fix in named parameter handling with quotes (would ignore some named params incorrectly)

1.2.3
    Allow configuring transaction handlers in properties

    Allow configuring of externalized sql locating (ie, non-classpath)

1.2.2
    Add callback based transaction handling in order to cleanly support the various
    transactional contexts (CMT, BMT, Spring, Local) etc.

1.2.1
    Via the Spring DBIBean, IDBI#open(HandleCallback) now uses the transactionally bound handle
    if there is one.

1.2.0
    DBIException now extends RuntimeException. The 7 character change major release =)

    Added DBIUtils.closeHandleIfNecessary(Handle, IDBI) to allow for transparently managing
    transactions and connections in Spring whteher tx's are enabled or not.

1.1.2
    Handle#query(String, RowCallback): void no longer starts a transaction
    automagically

1.1.1
    Support full-line comments in external sql and sql scripts. Full line comments
    must begin with # or // or -- as the first character(s) on the line.

1.1.0
    Added handle#first(..): Map convenience functions to query for individual rows

    Removed DBITransactionFailedException and used plain old DBIException
    in its place

    Added unstable package for holding elements subject to API changes
    during a major release cycle.

    Handle decorator functionality added to unstable feature set

    JavaBean mapped named parameter support

    Renamed Handle#preparedBatch to Handle#prepareBatch

    Queries return java.util.List instead of java.util.Collection

    Much more sophisticated auto-configuration

    Broke backwards compatibility on handle.query(String, Object) method behavior
        (this is reason why 1.1.0 version increment)
        (read the javadocs if you use this method)

    Removed method Handle#query(String, Object, Object)
        Could lea to confusion with changed behavior mentioned above

1.0.10
    Batch and PreparedBatch Support

    Removed an unused exception

    Fixed bug in named parameter extractor (would miss named params not preceeded by whitespace)

1.0.9
    Better auto-detection of statement type (named, raw sql, etc)

1.0.8
    Spring integration tools

1.0.7
    Provide an interface for the DBI class in order to play nicer with proxies

1.0.6
    Prepared statement re-use was failing on Oracle, fixed.

1.0.5
    Fleshed out the execute(..) methods to take full array of arguments, like
    query.

    Added update(..): int which return number of rows affected

    Lots of internal refactoring

1.0.4
    Was swallowing an exception in one place for the (brief) 1.0.3 release.
    Definately upgrade if using 1.0.3

1.0.3
    Fixed a bug where quoted text could be interpreted as named tokens, bad me.

    Added HandleCallback methods to DBI to manage handle db resources etc for
    clients.

    Removed test dependency on Jakarta commons-io, which had been used, previously,
    for deleting the test database. Tests now depend only on derby and junit, still
    with no runtime dependencies (other than the JDBC driver for your database).

1.0.2
    Added facility for loading connection info from properties file
    for convenience. Totally optional, thankfully.

1.0.1
    Added overloaded argument signatures to callback-based queries

1.0
    Initial Release<|MERGE_RESOLUTION|>--- conflicted
+++ resolved
@@ -1,7 +1,6 @@
 3.6.0
   - New Features
     - ConnectionFactory now also may customize connection closing
-<<<<<<< HEAD
     - GenericTypes.findGenericParameter(Type, Class) now also takes an index, e.g. to resolve `V` in `Map<K, V>`
   - New beta API
     - Type qualifiers for binding and mapping. Use annotations to distinguish between different SQL
@@ -10,9 +9,7 @@
     - Support for NVARCHAR columns, using the @NVarchar qualifying annotation
     - Support for Postgres MACADDR columns, using the @MacAddr qualifying annotation.
     - Support for HSTORE columns, using the @HStore annotation
-=======
     - Initial support for Immutables value objects
->>>>>>> edaa9417
 
 3.5.2
   - Bug Fixes
