--- conflicted
+++ resolved
@@ -1,11 +1,8 @@
 3.6.0
   - New API
     - ConnectionFactory now also may customize connection closing
-<<<<<<< HEAD
     - GenericTypes.findGenericParameter(Type, Class) now also takes an index, e.g. to resolve `V`
       in `Map<K, V>`
-=======
-    - GenericTypes.findGenericParameter(Type, Class) now also takes an index, e.g. to resolve `V` in `Map<K, V>`
     - @JdbiConstructor can now be placed on a static factory method
     - GenericMapMapperFactory enables fluent API and SqlObject support for mapping homogenously typed rows
       (e.g. "select 1.0 as low, 2.0 as medium, 3.0 as high") to `Map<String, V>` for any `V`
@@ -13,7 +10,6 @@
     - ResultBearing.mapToMap overloads to use the GenericMapMapperFactory
     - ParsedSql can be created with ParsedSql.of(String, ParsedParameters) factory
     - ParsedParameters can be created with ParsedSql.positional(int) and ParsedSql.named(List<String>) factories
->>>>>>> 96de5813
   - New beta API
     - Type qualifiers for binding and mapping. Use annotations to distinguish between different SQL
       data types that map to the same Java type. e.g. VARCHAR, NVARCHAR, and Postgres MACADDR all
